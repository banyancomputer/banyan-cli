--- conflicted
+++ resolved
@@ -19,8 +19,5 @@
 uuid.workspace = true
 serde.workspace = true
 serde_json.workspace = true
-<<<<<<< HEAD
 dir-assert.workspace = true # TODO this should be a dev dependency but something's upsetting clippy.
-=======
-printio.workspace = true
->>>>>>> cd301f49
+printio.workspace = true