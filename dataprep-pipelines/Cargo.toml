[package]
name = "dataprep-pipelines"
description = "where the actual magic happens"
version.workspace = true
edition.workspace = true
license.workspace = true
repository.workspace = true

[dependencies]
futures.workspace = true
anyhow.workspace = true
tokio.workspace = true
tokio-stream.workspace = true
jwalk.workspace = true
blake2.workspace = true
flate2.workspace = true
uuid.workspace = true
serde.workspace = true
serde_json.workspace = true
dir-assert.workspace = true # TODO this should be a dev dependency but something's upsetting clippy.
<<<<<<< HEAD
lazy_static.workspace = true
printio.workspace = true
=======
printio.workspace = true
age.workspace = true
>>>>>>> 1bb11203
<|MERGE_RESOLUTION|>--- conflicted
+++ resolved
@@ -18,10 +18,6 @@
 serde.workspace = true
 serde_json.workspace = true
 dir-assert.workspace = true # TODO this should be a dev dependency but something's upsetting clippy.
-<<<<<<< HEAD
 lazy_static.workspace = true
 printio.workspace = true
-=======
-printio.workspace = true
-age.workspace = true
->>>>>>> 1bb11203
+age.workspace = true