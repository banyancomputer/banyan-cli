use std::path::PathBuf;
use tokio::fs;

use dataprep_pipelines;


#[tokio::test]
async fn it_works_for_one_file() {
    // remove any old test crud
    fs::remove_dir_all("test").await.unwrap();
    fs::create_dir("test").await.unwrap();
    // create input directory
    fs::create_dir("test/input").await.unwrap();
    let input_dir = PathBuf::from("test/input");
    // create output directory
    fs::create_dir("test/output").await.unwrap();
    let output_dir = PathBuf::from("test/output");
    // create final output directory for unpacked
    fs::create_dir("test/unpacked").await.unwrap();
    let unpacked_dir = PathBuf::from("test/unpacked");
    let manifest_file = PathBuf::from("test/manifest.json");
    // create a file in the input directory
    fs::write("test/input/test.txt", b"test").await.unwrap();
    let final_out = PathBuf::from("test/unpacked/test.txt");
    // run the function
    println!("doing pack pipeline!");
    dataprep_pipelines::pipeline::pack_pipeline::pack_pipeline(
        input_dir.clone(),
        output_dir.clone(),
        manifest_file.clone(),
        1073741824, // 1GB
        true,
    )
    .await
    .unwrap();
    println!("doing unpack pipeline!");
    dataprep_pipelines::pipeline::unpack_pipeline::unpack_pipeline(
        output_dir,
        manifest_file,
        unpacked_dir,
    )
    .await
    .unwrap();
<<<<<<< HEAD

    // let final_out_contents = fs::read(final_out).await.unwrap();
    // println!(
    //     "final_out_contents: {:?}",
    //     String::from_utf8(final_out_contents.clone())
    // );
    // assert_eq!(final_out_contents, b"test");
    assert_paths(input_dir, unpacked_dir).unwrap();

=======
    println!("checking results!");
    let final_out_contents = fs::read(final_out).await.unwrap();
    println!(
        "final_out_contents: {:?}",
        String::from_utf8(final_out_contents.clone())
    );
    assert_eq!(final_out_contents, b"test");
>>>>>>> a8c9c585
}<|MERGE_RESOLUTION|>--- conflicted
+++ resolved
@@ -41,7 +41,6 @@
     )
     .await
     .unwrap();
-<<<<<<< HEAD
 
     // let final_out_contents = fs::read(final_out).await.unwrap();
     // println!(
@@ -51,13 +50,4 @@
     // assert_eq!(final_out_contents, b"test");
     assert_paths(input_dir, unpacked_dir).unwrap();
 
-=======
-    println!("checking results!");
-    let final_out_contents = fs::read(final_out).await.unwrap();
-    println!(
-        "final_out_contents: {:?}",
-        String::from_utf8(final_out_contents.clone())
-    );
-    assert_eq!(final_out_contents, b"test");
->>>>>>> a8c9c585
 }