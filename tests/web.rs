--- conflicted
+++ resolved
@@ -11,10 +11,7 @@
         js_sys::{Array, Uint8Array},
         std::convert::TryFrom,
         tomb_crypt::prelude::{EcEncryptionKey, PrivateKey, PublicKey},
-<<<<<<< HEAD
-=======
         tracing::info,
->>>>>>> d5ae4787
         wasm_bindgen::{convert::TryFromJsValue, JsValue},
         wasm_bindgen_test::{wasm_bindgen_test, wasm_bindgen_test_configure},
     };
@@ -28,13 +25,8 @@
     }
 
     pub async fn authenticated_client() -> TombResult<TombWasm> {
-<<<<<<< HEAD
+        register_log();
         let mut client = Client::new("http://127.0.0.1:3001").expect("client creation failed");
-=======
-        register_log();
-        let mut client = Client::new("http://127.0.0.1:3001", "http://127.0.0.1:3002")
-            .expect("client creation failed");
->>>>>>> d5ae4787
 
         let (account, _signing_key) = Account::create_fake(&mut client)
             .await
