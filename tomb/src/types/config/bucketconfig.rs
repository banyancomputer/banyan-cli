--- conflicted
+++ resolved
@@ -50,13 +50,9 @@
     /// BlockStore for storing metadata only
     pub metadata: CarV2DiskBlockStore,
     /// BlockStore for storing metadata and file content
-<<<<<<< HEAD
-    pub content: multi::BlockStore,
+    pub content: MultiCarV2DiskBlockStore,
     /// Bucket Uuid, if this
-    pub id: Option<Uuid>
-=======
-    pub content: MultiCarV2DiskBlockStore,
->>>>>>> e337dc82
+    pub id: Option<Uuid>,
 }
 
 impl BucketConfig {
