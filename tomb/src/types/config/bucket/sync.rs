--- conflicted
+++ resolved
@@ -214,7 +214,6 @@
                 global.update_config(&local)?;
                 omni.set_local(local.clone());
 
-<<<<<<< HEAD
                 if let Some(host_url) = host {
                     // Push content to the storage provider
                     match delta.path.upload(host_url, metadata.id, client).await {
@@ -239,55 +238,6 @@
                             "<< SUCCESSFULLY PUSHED PENDING METADATA >>".green(),
                             metadata
                         )),
-=======
-                // If the storage ticket is valid
-                let storage_ticket = storage_ticket.ok_or_else(|| {
-                    TombError::custom_error(
-                        "Metadata was pushed but storage sticket was not reccieved",
-                    )
-                })?;
-                // Create storage grant
-                storage_ticket
-                    .clone()
-                    .create_grant(client)
-                    .await
-                    .map_err(|err| {
-                        TombError::custom_error(&format!(
-                            "unable to register storage ticket: {err}"
-                        ))
-                    })?;
-
-                println!(
-                    "successfully created the grant; now pushing content from delta: {}",
-                    delta.path.display()
-                );
-
-                // Push content to the storage provider
-                let delta_reader = std::fs::File::open(&delta.path)?;
-                let content_len = delta_reader.metadata()?.len();
-                let mut hasher = blake3::Hasher::new();
-                hasher.update_reader(delta_reader)?;
-                let content_hash = hasher.finalize().to_string();
-                let delta_reader = tokio::fs::File::open(&delta.path).await?;
-
-                match storage_ticket
-                    .upload_content(metadata.id, delta_reader, content_len, content_hash, client)
-                    .await
-                {
-                    // Upload succeeded
-                    Ok(_) => {
-                        omni.sync_state = Some(SyncState::AllSynced);
-                        Metadata::read_current(bucket_id, client)
-                            .await
-                            .map(|new_metadata| {
-                                format!(
-                                    "{}\n{}",
-                                    "<< SUCCESSFULLY UPLOADED METADATA & CONTENT >>".green(),
-                                    new_metadata
-                                )
-                            })
-                            .map_err(TombError::client_error)
->>>>>>> 7063690f
                     }
                 } else {
                     Ok("METADATA PUSHED; NO CONTENT PUSH NEEDED".to_string())
@@ -332,7 +282,7 @@
                     })
                     .await
                     .map(|value| value.authorization_token)?;
-                
+
                 // Create a grant for this Client so that future BlockStore calls will succeed
                 let storage_ticket = StorageTicket {
                     host: storage_host,
