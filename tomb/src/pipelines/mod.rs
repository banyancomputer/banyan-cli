/// This module contains the add pipeline function, which is the main entry point for inserting into existing WNFS filesystems.
pub mod add;
/// This module contains configuration functions for the cli
pub mod configure;
/// Pipeline Errors
pub mod error;
/// This module contains the pack pipeline function, which is the main entry point for packing new data.
pub mod pack;
/// This module contains the pull pipeline function, which downloads packed content from disk to a remote server.
pub mod pull;
/// This module contains the push pipeline function, which uploads packed content from disk to a remote server.
pub mod push;
/// This module contains the add pipeline function, which is the main entry point for removing from existing WNFS filesystems.
pub mod remove;
/// This module contains the unpack pipeline function, which is the main entry point for extracting previously packed data.
pub mod unpack;

#[cfg(test)]
mod test {
    use super::add;
    use crate::{
        pipelines::{configure, pack, pull, push, remove, unpack},
        utils::{
            spider::path_to_segments,
            tests::{test_setup, test_setup_structured, test_teardown},
            wnfsio::{self, decompress_bytes},
        },
    };
    use anyhow::Result;
    use dir_assert::assert_paths;
    use fake_file::{utils::ensure_path_exists_and_is_empty_dir, Strategy, Structure};
    use fs_extra::dir;
    use serial_test::serial;
    use std::{
        fs::{create_dir_all, metadata, read_link, remove_file, rename, symlink_metadata, File},
        io::Write,
        os::unix::fs::symlink,
        path::PathBuf,
    };
    use tomb_common::types::config::globalconfig::GlobalConfig;

    #[tokio::test]
    #[serial]
    async fn init() -> Result<()> {
        let test_name = "init";
        // Create the setup conditions
        let origin = &test_setup(test_name).await?;
        // Deinitialize for user
        configure::deinit(origin)?;
        // Assert that packing fails
        assert!(pack::pipeline(origin, true).await.is_err());
        // Initialize for this user
        configure::init(origin)?;
        // Assert that a config exists for this bucket now
        assert!(GlobalConfig::from_disk()?.get_bucket(origin).is_some());
        // Teardown
        test_teardown(test_name).await
    }

    #[tokio::test]
    #[serial]
    async fn configure_remote() -> Result<()> {
        let address = "http://app.tomb.com.net.org:5423";
        // Configure the remote endpoint
        configure::remote(address)?;
        // Assert it was actually modified
        assert_eq!(GlobalConfig::from_disk()?.remote, address);
        Ok(())
    }

    #[tokio::test]
    #[serial]
    async fn pack() -> Result<()> {
        let test_name = "pack";
        // Create the setup conditions
        let origin = &test_setup(test_name).await?;
        // Initialize
        configure::init(origin)?;
        // Pack
        pack::pipeline(origin, true).await?;
        // Teardown
        test_teardown(test_name).await
    }

    #[tokio::test]
    #[serial]
    async fn unpack() -> Result<()> {
        let test_name = "unpack";
        // Create the setup conditions
        let origin = &test_setup(test_name).await?;
        // Initialize
        configure::init(origin)?;
        // Pack locally
        pack::pipeline(origin, true).await?;
        // Create a new dir to unpack in
        let unpacked_dir = &origin
            .parent()
            .unwrap()
            .join(format!("{}_unpacked", test_name));
        create_dir_all(unpacked_dir)?;
        // Run the unpacking pipeline
        unpack::pipeline(&origin, unpacked_dir).await?;
        // Assert the pre-packed and unpacked directories are identical
        assert_paths(origin, unpacked_dir).unwrap();
        // Teardown
        test_teardown(test_name).await
    }

    #[tokio::test]
    #[serial]
<<<<<<< HEAD
    #[ignore]
    async fn pipeline_pack_push() -> Result<()> {
        let test_name = "pipeline_pack_pull_unpack";
=======
    async fn pack_push() -> Result<()> {
        let test_name = "pack_pull_unpack";
>>>>>>> 1edd2152
        // Create the setup conditions
        let origin = &test_setup(test_name).await?;
        // Initialize
        configure::init(&origin)?;
        // Configure the remote endpoint
        configure::remote("http://127.0.0.1:5001")?;
        // Pack locally
        pack::pipeline(origin, true).await?;
        // Push
        push::pipeline(origin).await?;
        // Teardown
        test_teardown(test_name).await
    }

    #[tokio::test]
    #[serial]
    #[ignore]
    async fn pack_push_pull() -> Result<()> {
        let test_name = "pack_push_pull";
        // Create the setup conditions
        let origin = &test_setup(test_name).await?;
        // Initialize tomb
        configure::init(origin)?;
        // Configure the remote endpoint
        configure::remote("http://127.0.0.1:5001")?;
        // Pack locally
        pack::pipeline(&origin, true).await?;
        // Send data to remote endpoint
        push::pipeline(&origin).await?;
        // The content path of the current content BlockStore
        let v1_content = &GlobalConfig::from_disk()?
            .get_bucket(origin)
            .unwrap()
            .content
            .path;
        // Compute size of original content
        let d1 = metadata(v1_content)?.len();
        // Oh no! File corruption, we lost all our data!
        remove_file(v1_content)?;
        // Now its time to reconstruct all our data
        pull::pipeline(&origin).await?;
        // The content path of the current content BlockStore
        let v2_content = &GlobalConfig::from_disk()?
            .get_bucket(origin)
            .unwrap()
            .content
            .path;
        // Compute size of reconstructed content
        let d2 = metadata(v2_content)?.len();
        // Assert that, despite reordering of CIDs, content CAR is the exact same size
        assert_eq!(d1, d2);
        // Teardown
        test_teardown(test_name).await
    }

    #[tokio::test]
    #[serial]
    async fn add() -> Result<()> {
        let test_name = "add";
        // Create the setup conditions
        let origin = &test_setup(test_name).await?;
        // Initialize tomb
        configure::init(origin)?;
        // Run the pack pipeline
        pack::pipeline(origin, true).await?;
        // This is still in the input dir. Technically we could just
        let input_file = &origin.join("hello.txt");
        // Content to be written to the file
        let file_content = String::from("This is just example text.")
            .as_bytes()
            .to_vec();
        // Create and write to the file
        File::create(input_file)?.write_all(&file_content)?;
        // Add the input file to the WNFS
        add::pipeline(origin, input_file, input_file).await?;

        // Now that the pipeline has run, grab all metadata
        let global = GlobalConfig::from_disk()?;
        let wrapping_key = global.wrapping_key_from_disk()?;
        let config = global.get_bucket(origin).unwrap();
        let (metadata_forest, content_forest, dir, _) = &mut config.get_all(&wrapping_key).await?;

        // Grab the file at this path
        let file = dir
            .get_node(
                &path_to_segments(&input_file)?,
                true,
                metadata_forest,
                &config.metadata,
            )
            .await?
            .unwrap()
            .as_file()?;
        // Get the content of the PrivateFile and decompress it
        let mut loaded_file_content: Vec<u8> = Vec::new();
        decompress_bytes(
            file.get_content(content_forest, &config.content)
                .await?
                .as_slice(),
            &mut loaded_file_content,
        )?;
        // Assert that the data matches the original data
        assert_eq!(file_content, loaded_file_content);
        // Teardown
        test_teardown(test_name).await
    }

    #[tokio::test]
    #[serial]
    async fn remove() -> Result<()> {
        let test_name = "remove";
        // Create the setup conditions
        let origin = &test_setup(test_name).await?;
        // Initialize tomb
        configure::init(origin)?;
        // Run the pack pipeline
        pack::pipeline(origin, true).await?;
        // Write out a reference to where we expect to find this file
        let wnfs_path = &PathBuf::from("").join("0").join("0");
        let wnfs_segments = &path_to_segments(wnfs_path)?;
        // Load metadata
        let global = GlobalConfig::from_disk()?;
        let wrapping_key = global.wrapping_key_from_disk()?;
        let config = global.get_bucket(origin).unwrap();
        let (metadata_forest, _, dir, _) = &mut config.get_all(&wrapping_key).await?;
        let result = dir
            .get_node(wnfs_segments, true, metadata_forest, &config.metadata)
            .await?;
        // Assert the node exists presently
        assert!(result.is_some());
        // Remove the PrivateFile at this Path
        remove::pipeline(origin, wnfs_path).await?;
        // Reload metadata
        let global = GlobalConfig::from_disk()?;
        let wrapping_key = global.wrapping_key_from_disk()?;
        let config = global.get_bucket(origin).unwrap();
        let (metadata_forest, _, dir, _) = &mut config.get_all(&wrapping_key).await?;
        let result = dir
            .get_node(wnfs_segments, true, metadata_forest, &config.metadata)
            .await?;
        // Assert the node no longer exists
        assert!(result.is_none());
        // Teardown
        test_teardown(test_name).await?;

        Ok(())
    }

    // Helper function for structure tests
    async fn assert_pack_unpack(test_name: &str) -> Result<()> {
        // Grab directories
        let root_path = PathBuf::from("test").join(test_name);
        let origin = &root_path.join("input");
        // Initialize
        configure::init(origin)?;
        // Pack locally
        pack::pipeline(origin, true).await?;
        // Create a new dir to unpack in
        let unpacked_dir = &origin.parent().unwrap().join("unpacked");
        create_dir_all(unpacked_dir)?;
        // Run the unpacking pipeline
        unpack::pipeline(origin, unpacked_dir).await?;
        // Assert the pre-packed and unpacked directories are identical
        assert_paths(origin, unpacked_dir).unwrap();
        Ok(())
    }

    const TEST_INPUT_SIZE: usize = 1024;

    #[tokio::test]
    #[serial]
    async fn structure_simple() -> Result<()> {
        let test_name = "structure_simple";
        let structure = Structure::new(4, 4, TEST_INPUT_SIZE, Strategy::Simple);
        test_setup_structured(test_name, structure).await?;
        assert_pack_unpack(test_name).await?;
        test_teardown(test_name).await
    }

    #[tokio::test]
    #[serial]
    async fn structure_deep() -> Result<()> {
        let test_name = "structure_deep";
        let structure = Structure::new(2, 8, TEST_INPUT_SIZE, Strategy::Simple);
        test_setup_structured(test_name, structure).await?;
        assert_pack_unpack(test_name).await?;
        test_teardown(test_name).await
    }

    #[tokio::test]
    #[serial]
    async fn structure_wide() -> Result<()> {
        let test_name = "structure_deep";
        let structure = Structure::new(16, 1, TEST_INPUT_SIZE, Strategy::Simple);
        test_setup_structured(test_name, structure).await?;
        assert_pack_unpack(test_name).await?;
        test_teardown(test_name).await
    }

    #[tokio::test]
    #[serial]
    async fn big_file() -> Result<()> {
        let test_name = "big_file";
        let structure = Structure::new(1, 1, 1024 * 1024 * 10, Strategy::Simple);
        test_setup_structured(test_name, structure).await?;
        assert_pack_unpack(test_name).await?;
        test_teardown(test_name).await
    }

    /// Ensure that the pipeline can recover duplicate files
    #[tokio::test]
    #[serial]
    async fn deduplication_integrity() -> Result<()> {
        let test_name = "deduplication_integrity";
        // Setup the test
        let origin = &test_setup(test_name).await?;
        let dup_origin = &origin.parent().unwrap().join("dups");
        let original = &dup_origin.join("original");
        let duplicate = &dup_origin.join("duplicate");
        create_dir_all(original)?;
        create_dir_all(duplicate)?;

        // Move the contents of this directory into a subdirectory
        dir::move_dir(origin, original, &dir::CopyOptions::new())?;
        dir::copy(original, duplicate, &dir::CopyOptions::new())?;

        // Remove origin
        dir::remove(origin)?;
        // Rename dup origin to origin
        rename(dup_origin, origin)?;

        // Run test
        assert_pack_unpack(test_name).await?;
        test_teardown(test_name).await
    }

    // / Ensure that the duplicate data occupies a smaller footprint when packed
    //TODO (organizedgrime) - This test is a bit longer than I would like, might modify it to be more modular / reusable
    #[tokio::test]
    #[serial]
    async fn deduplication_size() -> Result<()> {
        let test_name = "deduplication_size";
        let test_name_dup = &format!("{}_dup", test_name);
        let test_name_unique = &format!("{}_unique", test_name);
        // Structure
        let structure = Structure::new(2, 2, 2000, Strategy::Simple);
        // Deinit all
        configure::deinit_all()?;

        // Base of the test directory
        let root_path_dup = PathBuf::from("test").join(test_name_dup);
        let root_path_unique = PathBuf::from("test").join(test_name_unique);
        // Create and empty the dir
        ensure_path_exists_and_is_empty_dir(&root_path_dup, true)?;
        ensure_path_exists_and_is_empty_dir(&root_path_unique, true)?;

        // Input and path
        let origin_dup = &root_path_dup.join("input");
        let original_dup = &origin_dup.join("original");
        let duplicate_dup = &origin_dup.join("duplicate");
        // create_dir_all(original_dup)?;
        create_dir_all(duplicate_dup)?;

        // Generate file structure
        structure.generate(&original_dup)?;
        // Copy into duplicate path
        dir::copy(original_dup, duplicate_dup, &dir::CopyOptions::new())?;

        // Input and path
        let origin_unique = &root_path_unique.join("input");
        create_dir_all(origin_unique)?;
        let unique1 = &origin_unique.join("unique1");
        let unique2 = &origin_unique.join("unique2");
        // create_dir_all(unique2)?;
        // Generate twice
        structure.generate(unique1)?;
        structure.generate(unique2)?;

        // Run test
        assert_pack_unpack(test_name_dup).await?;
        assert_pack_unpack(test_name_unique).await?;

        // Get configs
        let global = GlobalConfig::from_disk()?;
        // Compute the sizes of these directories
        let packed_dups_size =
            metadata(global.get_bucket(&origin_dup).unwrap().content.path)?.len() as f64;
        let packed_unique_size =
            metadata(global.get_bucket(&origin_unique).unwrap().content.path)?.len() as f64;

        // Ensure that the size of the packed duplicates directory is approximately half that of the unique directory
        // TODO (organizedgrime) determine the threshold for this test that is most appropriate
        assert!(packed_unique_size / packed_dups_size >= 1.8);

        test_teardown(test_name_dup).await?;
        test_teardown(test_name_unique).await
    }

    #[tokio::test]
    #[serial]
    async fn double_packing() -> Result<()> {
        let test_name = "double_packing";
        // Setup the test once
        test_setup(test_name).await?;
        // Run the test twice
        assert_pack_unpack(test_name).await?;
        assert_pack_unpack(test_name).await?;
        // Teardown
        test_teardown(test_name).await
    }

    // TODO (organizedgrime) - reimplement this when we have migrated from using Ratchets to WNFS's new solution.
    #[tokio::test]
    #[serial]
    #[ignore]
    // TODO this test case doesn't handle compression yet
    async fn versioning_complex() -> Result<()> {
        let test_name = "versioning_complex";
        // Setup the test once
        let origin = &test_setup(test_name).await?;

        // Path for the actual file on disk that we'll be writing
        let versioned_file_path = origin.join("0").join("0");

        // Define bytes for each message
        let hello_bytes = "Hello World!".as_bytes();
        let still_bytes = "Still there, World?".as_bytes();
        let goodbye_bytes = "Goodbye World!".as_bytes();

        println!(
            "hb: {:?}\nsb: {:?}\ngb: {:?}",
            hello_bytes, still_bytes, goodbye_bytes
        );

        // Write "Hello World!" out to the file; v0
        File::create(&versioned_file_path)?.write_all(hello_bytes)?;

        // Run the test
        assert_pack_unpack(test_name).await?;

        // Write "Still there, World?" out to the same file
        File::create(&versioned_file_path)?.write_all(still_bytes)?;

        // Run the test again
        assert_pack_unpack(test_name).await?;

        // Write "Goodbye World!" out to the same file
        File::create(&versioned_file_path)?.write_all(goodbye_bytes)?;

        // Run the test again
        assert_pack_unpack(test_name).await?;

        let global = GlobalConfig::from_disk()?;
        let wrapping_key = global.wrapping_key_from_disk()?;
        let config = global.get_bucket(origin).unwrap();
        let (metadata_forest, content_forest, _, _) = &mut config.get_all(&wrapping_key).await?;
        let mut iterator = config.get_history(&wrapping_key).await?;

        // Get the previous version of the root of the PrivateDirectory
        let previous_root = iterator
            .get_previous(&config.metadata)
            .await?
            .unwrap()
            .as_dir()?;
        // Describe path of the PrivateFile relative to the root directory
        let path_segments: Vec<String> = vec!["0".to_string(), "0".to_string()];

        // Grab the previous version of the PrivateFile
        let previous_file = previous_root
            .get_node(&path_segments, true, metadata_forest, &config.metadata)
            .await?
            .unwrap()
            .as_file()?;

        // Grab the previous version of the PrivateFile content
        let previous_content = previous_file
            .get_content(&content_forest, &config.content)
            .await
            .unwrap();

        // Assert that the previous version of the file was retrieved correctly
        assert!(previous_content != goodbye_bytes);

        // Get the original version of the root of the PrivateDirectory
        let original_root = iterator
            .get_previous(&config.metadata)
            .await?
            .unwrap()
            .as_dir()?;

        // Grab the original version of the PrivateFile
        let original_file = original_root
            .get_node(&path_segments, true, &metadata_forest, &config.metadata)
            .await?
            .unwrap()
            .as_file()?;

        // Grab the previous version of the PrivateFile content
        let original_content = original_file
            .get_content(&content_forest, &config.content)
            .await?;

        // Assert that the previous version of the file was retrieved correctly
        assert!(original_content != goodbye_bytes);

        assert_eq!(original_content, hello_bytes);
        assert_eq!(previous_content, still_bytes);

        // Assert that there are no more previous versions to find
        assert!(iterator
            .get_previous(&config.metadata)
            .await
            .unwrap()
            .is_none());

        Ok(())
    }

    #[tokio::test]
    #[serial]
    #[ignore]
    async fn versioning_simple() -> Result<()> {
        let test_name = "versioning_simple";
        let structure = Structure::new(1, 1, 2000, Strategy::Simple);
        // Setup the test once
        let origin = &test_setup_structured(test_name, structure).await?;

        // Path for the actual file on disk that we'll be writing
        let versioned_file_path = origin.join("0");

        // Define bytes for each message
        let hello_bytes = "Hello World!".as_bytes();
        let goodbye_bytes = "Goodbye World!".as_bytes();

        println!("hb: {:?}\ngb: {:?}", hello_bytes, goodbye_bytes);

        // Write "Hello World!" out to the file; v0
        File::create(&versioned_file_path)?.write_all(hello_bytes)?;
        // Run the test
        assert_pack_unpack(test_name).await?;
        // Write "Goodbye World!" out to the same file
        File::create(&versioned_file_path)?.write_all(goodbye_bytes)?;
        // Run the test again
        assert_pack_unpack(test_name).await?;

        let global = GlobalConfig::from_disk()?;
        let wrapping_key = global.wrapping_key_from_disk()?;
        let config = global.get_bucket(origin).unwrap();
        let (metadata_forest, content_forest, current_dir, _) =
            &mut config.get_all(&wrapping_key).await?;

        // Describe path of the PrivateFile relative to the root directory
        let path_segments: Vec<String> = vec!["0".to_string()];
        let current_file = current_dir
            .get_node(&path_segments, true, metadata_forest, &config.metadata)
            .await?
            .unwrap()
            .as_file()?;
        let current_content = current_file
            .get_content(&content_forest, &config.content)
            .await?;
        let mut current_content_decompressed: Vec<u8> = Vec::new();
        wnfsio::decompress_bytes(
            current_content.as_slice(),
            &mut current_content_decompressed,
        )?;
        assert_eq!(goodbye_bytes, current_content_decompressed);

        // Now grab history
        let mut iterator = config.get_history(&wrapping_key).await?;

        // Get the previous version of the root of the PrivateDirectory
        let previous_root = iterator
            .get_previous(&config.metadata)
            .await?
            .unwrap()
            .as_dir()?;

        // Grab the previous version of the PrivateFile
        let previous_file = previous_root
            .get_node(&path_segments, true, metadata_forest, &config.metadata)
            .await?
            .unwrap()
            .as_file()?;

        // Grab the previous version of the PrivateFile content
        let previous_content = previous_file
            .get_content(&content_forest, &config.content)
            .await
            .unwrap();
        let mut previous_content_decompressed: Vec<u8> = Vec::new();
        wnfsio::decompress_bytes(
            previous_content.as_slice(),
            &mut previous_content_decompressed,
        )?;

        // Assert that the previous version of the file was retrieved correctly
        assert_eq!(previous_content_decompressed, hello_bytes);

        // Assert that there are no more previous versions to find
        assert!(iterator
            .get_previous(&config.metadata)
            .await
            .unwrap()
            .is_none());

        Ok(())
    }

    #[tokio::test]
    #[serial]
    async fn symlinks() -> Result<()> {
        let test_name = "symlinks";

        // Setup the test
        let origin = &test_setup(test_name).await?;

        // Path in which Directory symlink will be created
        // let sym_dir_root = test_path.join("input").join("symlinks");
        // Path in which File symlink will be created
        let sym_file_root = origin.join("0");

        // Point from /input/symlinks/ZZ -> /input/symlinks/0
        let dir_original = origin.join("0").canonicalize().unwrap();
        let dir_sym = origin.join("ZZ");

        // Point from /input/symlinks/0/ZZ -> /input/symlinks/0/0
        let file_original = sym_file_root.join("0").canonicalize().unwrap();
        let file_sym = sym_file_root.join("ZZ");

        // Create those symbolic links in the actual filesystem
        symlink(&dir_original, &dir_sym)?;
        symlink(&file_original, &file_sym)?;

        // Assert that both of the paths are symlinks using their metadata
        assert!(symlink_metadata(&dir_sym)?.is_symlink());
        assert!(symlink_metadata(&file_sym)?.is_symlink());

        // Assert that both of them point to the location we expect them to
        assert_eq!(dir_original, read_link(dir_sym)?);
        assert_eq!(file_original, read_link(file_sym)?);

        // Run the test on the created filesystem
        assert_pack_unpack(test_name).await?;

        // Teardown
        test_teardown(test_name).await
    }
}<|MERGE_RESOLUTION|>--- conflicted
+++ resolved
@@ -108,14 +108,8 @@
 
     #[tokio::test]
     #[serial]
-<<<<<<< HEAD
-    #[ignore]
-    async fn pipeline_pack_push() -> Result<()> {
-        let test_name = "pipeline_pack_pull_unpack";
-=======
     async fn pack_push() -> Result<()> {
-        let test_name = "pack_pull_unpack";
->>>>>>> 1edd2152
+        let test_name = "pack_push";
         // Create the setup conditions
         let origin = &test_setup(test_name).await?;
         // Initialize
