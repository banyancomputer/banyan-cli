use crate::types::config::globalconfig::GlobalConfig;
use anyhow::Result;
use std::path::Path;
use tomb_common::banyan_api::client::Client;

/// Create a default config for this user
pub async fn init(path: &Path) -> Result<()> {
    let mut global = GlobalConfig::from_disk().await?;
<<<<<<< HEAD
    global.new_bucket(path)?;
    global.to_disk().await
=======
    global.new_bucket(path).await?;
    global.to_disk()
>>>>>>> e337dc82
}

/// Remove all configuration data for a given bucket
pub async fn deinit(path: &Path) -> Result<()> {
    let mut global = GlobalConfig::from_disk().await?;
<<<<<<< HEAD
    global.remove(path)?;
    global.to_disk().await
=======
    global.remove_bucket_by_origin(path)?;
    global.to_disk()
>>>>>>> e337dc82
}

/// Remove all configuration data
pub async fn deinit_all() -> Result<()> {
    GlobalConfig::from_disk().await?.remove_data()
}

/// Configure the remote endpoint in a given directory, assuming initializtion has already taken place
pub async fn remote(address: &str) -> Result<()> {
    let mut config = GlobalConfig::from_disk().await?;
<<<<<<< HEAD
    config.client = Some(Client::new(address)?);
    config.to_disk().await
=======
    config.remote = Some(address.to_string());
    config.to_disk()
>>>>>>> e337dc82
}<|MERGE_RESOLUTION|>--- conflicted
+++ resolved
@@ -6,25 +6,15 @@
 /// Create a default config for this user
 pub async fn init(path: &Path) -> Result<()> {
     let mut global = GlobalConfig::from_disk().await?;
-<<<<<<< HEAD
-    global.new_bucket(path)?;
-    global.to_disk().await
-=======
     global.new_bucket(path).await?;
     global.to_disk()
->>>>>>> e337dc82
 }
 
 /// Remove all configuration data for a given bucket
 pub async fn deinit(path: &Path) -> Result<()> {
     let mut global = GlobalConfig::from_disk().await?;
-<<<<<<< HEAD
-    global.remove(path)?;
-    global.to_disk().await
-=======
     global.remove_bucket_by_origin(path)?;
     global.to_disk()
->>>>>>> e337dc82
 }
 
 /// Remove all configuration data
@@ -35,11 +25,6 @@
 /// Configure the remote endpoint in a given directory, assuming initializtion has already taken place
 pub async fn remote(address: &str) -> Result<()> {
     let mut config = GlobalConfig::from_disk().await?;
-<<<<<<< HEAD
-    config.client = Some(Client::new(address)?);
-    config.to_disk().await
-=======
     config.remote = Some(address.to_string());
     config.to_disk()
->>>>>>> e337dc82
 }