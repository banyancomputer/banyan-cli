--- conflicted
+++ resolved
@@ -18,11 +18,7 @@
     let cli = cli::args::Args::parse();
 
     // Determine the command being executed run appropriate subcommand
-<<<<<<< HEAD
-    cli.command.run().await?;
-=======
     let _ = cli.command.run().await;
->>>>>>> 908f512e
 
     // TODO eventually make options to format it differently?
     env_logger::Builder::new()
