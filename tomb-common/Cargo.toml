--- conflicted
+++ resolved
@@ -8,44 +8,30 @@
 version = { workspace = true }
 
 [dependencies]
-<<<<<<< HEAD
-wnfs.workspace = true
-serde.workspace = true
-serde_json.workspace = true
-async-trait = "0.1.68"
-anyhow.workspace = true
-reqwest = { version = "0.11.18", features = ["blocking", "multipart", "json"] }
-unsigned-varint = "0.7.1"
-rand.workspace = true
-thiserror = "1.0.40"
-
-[dev-dependencies]
-fs_extra.workspace = true
-chrono.workspace = true
-tokio.workspace = true
-hex = "0.4.3"
-serial_test = "2.0.0"
-=======
 serde = { workspace = true }
 wnfs = { workspace = true }
 anyhow = { workspace = true }
+serde_json = { workspace = true }
+rand = { workspace = true }
+unsigned-varint = "0.7.1"
 async-trait = "0.1.68"
-serde_json = { workspace = true }
 reqwest = { version = "0.11.18", features = ["blocking", "multipart", "json"] }
-rand = { workspace = true }
+thiserror = "1.0.40"
 wasm-bindgen = "0.2.86"
-thiserror = "1.0.40"
+hex = "0.4.3"
 rsa = "0.9.2"
 sha2 = "0.10.7"
 spki = { version = "0.7.2", features = ["fingerprint", "alloc", "base64"] }
-hex = "0.4.3"
->>>>>>> c2f845ab
+
+[dev-dependencies]
+fs_extra = { workspace = true }
+chrono = { workspace = true }
+tokio = { workspace = true }
+serial_test = "2.0.0"
+async-std = { version = "1.11", features = ["attributes"] }
+base64 = "0.21.2"
+hex-literal = "0.4.1"
 
 [lib]
 crate-type = ["cdylib", "rlib"]
-path = "src/lib.rs"
-
-[dev-dependencies]
-async-std = { version = "1.11", features = ["attributes"] }
-base64 = "0.21.2"
-hex-literal = "0.4.1"+path = "src/lib.rs"