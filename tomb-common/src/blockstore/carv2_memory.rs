--- conflicted
+++ resolved
@@ -80,89 +80,4 @@
     fn set_root(&self, root: &Cid) {
         self.car.set_root(root)
     }
-<<<<<<< HEAD
-}
-=======
-
-    // async fn update_block(&self, _: &Cid, _: Vec<u8>, _: IpldCodec) -> Result<Cid, anyhow::Error> {
-    //     panic!("update block deprecated / not implemented")
-    // }
-}
-
-/*
-use crate::blockstore::{BlockStore, RootedBlockStore};
-use crate::car::v1::block::Block;
-use crate::car::v2::CarV2;
-use anyhow::Result;
-use async_trait::async_trait;
-use std::cell::RefCell;
-use std::{borrow::Cow, io::Cursor};
-use wnfs::libipld::{Cid, IpldCodec};
-
-#[derive(Debug)]
-/// CarV2 formatted memory blockstore
-pub struct CarV2MemoryBlockStore {
-    rw: RefCell<Cursor<Vec<u8>>>,
-    car: CarV2,
-}
-
-impl TryFrom<Vec<u8>> for CarV2MemoryBlockStore {
-    type Error = anyhow::Error;
-
-    fn try_from(vec: Vec<u8>) -> Result<Self, Self::Error> {
-        let mut rw = Cursor::new(vec);
-        let car = CarV2::read_bytes(&mut rw)?;
-        let rw = RefCell::new(rw);
-        Ok(Self { rw, car })
-    }
-}
-
-impl CarV2MemoryBlockStore {
-    /// Create a new CarV2BlockStore from a readable stream
-    pub fn new() -> Result<Self> {
-        // Read data
-        let vec = Vec::new();
-        let mut rw = Cursor::new(vec);
-        let car = CarV2::new(&mut rw)?;
-        let rw = RefCell::new(rw);
-        Ok(Self { rw, car })
-    }
-    /// Get a reader to the data underlying the CarV2
-    pub fn get_reader(&self) -> Result<Cursor<Vec<u8>>> {
-        let mut rw = self.rw.borrow_mut().clone();
-        self.car.write_bytes(&mut rw)?;
-        Ok(self.rw.clone().into_inner())
-    }
-}
-
-#[async_trait(?Send)]
-/// WnfsBlockStore implementation for CarV2BlockStore
-impl BlockStore for CarV2MemoryBlockStore {
-    async fn get_block(&self, cid: &Cid) -> Result<Cow<'_, Vec<u8>>, anyhow::Error> {
-        let mut rw = self.rw.borrow_mut().clone();
-        let block = self.car.get_block(cid, &mut rw)?;
-        Ok(Cow::Owned(block.content))
-    }
-
-    async fn put_block(&self, content: Vec<u8>, codec: IpldCodec) -> Result<Cid, anyhow::Error> {
-        let block = Block::new(content, codec)?;
-        let mut rw = self.rw.borrow_mut().clone();
-        self.car.put_block(&block, &mut rw)?;
-        Ok(block.cid)
-    }
-}
-
-#[async_trait(?Send)]
-/// RootedBlockStore implementation for CarV2BlockStore -- needed in order to interact with the Fs
-impl RootedBlockStore for CarV2MemoryBlockStore {
-    fn get_root(&self) -> Option<Cid> {
-        self.car.get_root()
-    }
-
-    fn set_root(&self, root: &Cid) {
-        self.car.set_root(root)
-    }
-}
-
-*/
->>>>>>> 4743a87a
+}