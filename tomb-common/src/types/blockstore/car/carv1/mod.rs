/// CARv1 Block
pub mod block;
/// CARv1 Header
pub mod header;
/// Custom Index of CARv1 content
// pub mod index;

// Code
use anyhow::Result;
use serde::{Deserialize, Serialize};
use std::{
    cell::RefCell,
    collections::HashMap,
    io::{Cursor, Read, Seek, SeekFrom, Write},
};
use wnfs::{common::BlockStoreError, libipld::Cid};

use crate::types::{blockstore::car::carv2::index::INDEX_SORTED_CODEC, streamable::Streamable};

use self::{block::Block, header::Header};
use super::carv2::index::{indexbucket::IndexBucket, indexsorted::Bucket, Index};

/// Reading / writing a CARv1 from a Byte Stream
#[derive(Debug, Serialize, Deserialize, Clone)]
pub struct CAR {
    /// The CARv1 Header
    pub header: Header,
    /// The CARv1 Index
    pub index: RefCell<Index<Bucket>>,
    /// The length of the CARv1 Header when read in
    pub(crate) read_header_len: RefCell<u64>,
}

impl CAR {
    /// Read in a CARv1 object, assuming the Reader is already seeked to the first byte of the CARv1
    pub fn read_bytes<R: Read + Seek>(index_offset: Option<u64>, mut r: R) -> Result<Self> {
        // Track the part of the stream where the V1Header starts
        let header_start = r.stream_position()?;
        // Read the Header
        let header = Header::read_bytes(&mut r)?;
        // End of the header
        let header_end = r.stream_position()?;
        // Determine the length of the header that we just read
        let read_header_len = RefCell::new(header_end - header_start);
        // If we're in a CARv2
        if let Some(index_offset) = index_offset &&
        r.seek(SeekFrom::Start(index_offset)).is_ok() &&
            let Ok(index) = <Index<Bucket>>::read_bytes(&mut r) {
            return Ok(Self {
                header,
                index: RefCell::new(index),
                read_header_len,
            })
        }

        r.seek(SeekFrom::Start(header_end))?;
        let index = Index::read_from_carv1(&mut r)?;
        Ok(Self {
            header,
            index: RefCell::new(index),
            read_header_len,
        })
    }

    /// Write out a CARv1 object, assuming the Writer is already seeked to the first byte of the CARv1
    pub fn write_bytes<RW: Read + Write + Seek>(&self, mut rw: RW) -> Result<()> {
        // Save our starting point
        let carv1_start = rw.stream_position()?;

        // Write the header into a buffer
        let mut current_header_buf = Cursor::new(<Vec<u8>>::new());
        self.header.write_bytes(&mut current_header_buf)?;

        // Compute data offset
        let data_offset =
            current_header_buf.stream_len()? as i64 - *self.read_header_len.borrow() as i64;

        // Keep track of the new index being built
        let mut new_index: HashMap<Cid, u64> = HashMap::new();
        // Grab all offsets
<<<<<<< HEAD
        let index = self.index.borrow().clone();
        let mut offsets: Vec<u64> = vec![];
        for bucket in index.buckets {
            offsets.extend_from_slice(&bucket.map.clone().into_values().collect::<Vec<u64>>())
        }
=======
        let mut offsets: Vec<u64> = self.index.borrow().clone().map.into_values().collect();
>>>>>>> 5b148721
        // Sort those offsets so the first offsets occur first
        offsets.sort();
        // If the header got bigger
        if data_offset > 0 {
            // Sort those offsets so the final offsets occur first
            offsets.reverse();
        }
<<<<<<< HEAD
=======

>>>>>>> 5b148721
        // For each offset tallied
        for block_offset in offsets {
            // Move to the existing block location
            rw.seek(SeekFrom::Start(block_offset))?;
            // Read the block
            let block = Block::read_bytes(&mut rw)?;
            // Compute the new offset of the block
            let new_offset = (block_offset as i64 + data_offset) as u64;
            // Move to that offset
            rw.seek(SeekFrom::Start(new_offset))?;
            // Write the block there
            block.write_bytes(&mut rw)?;
            // Insert new offset into index
            new_index.insert(block.cid, new_offset);
        }

        {
            let mut index = self.index.borrow_mut();
            for (cid, offset) in new_index {
                index.insert_offset(&cid, offset);
            }
        }

        println!(
            "index before write bytes finished: {:?}",
            self.index.borrow().clone()
        );

        // Move back to the satart
        rw.seek(SeekFrom::Start(carv1_start))?;
        // Write the header, now that the bytes it might have overwritten have been moved
<<<<<<< HEAD
        rw.write_all(&current_header_buf.into_inner())?;
=======
        rw.write_all(&current_header_buf)?;
>>>>>>> 5b148721
        // Flush
        rw.flush()?;
        Ok(())
    }

    /// Get a Block directly from the CAR
    pub fn get_block<R: Read + Seek>(&self, cid: &Cid, mut r: R) -> Result<Block> {
        if let Some(block_offset) = self.index.borrow().get_offset(cid) {
            r.seek(SeekFrom::Start(block_offset))?;
            Block::read_bytes(&mut r)
        } else {
            Err(BlockStoreError::CIDNotFound(*cid).into())
        }
    }

    /// Set a Block directly in the CAR
    pub fn put_block<W: Write + Seek>(&self, block: &Block, mut w: W) -> Result<()> {
        let mut index = self.index.borrow_mut();
        // Move to the end
        w.seek(SeekFrom::End(0))?;
        // Insert current offset before bytes are written
        index.insert_offset(&block.cid, w.stream_position()?);
        // Write the bytes
        block.write_bytes(&mut w)?;
        // Return Ok
        Ok(())
    }

    /// Create a new CARv1 struct by writing into a stream, then deserializing it
<<<<<<< HEAD
    pub fn new<RW: Read + Write + Seek>(index_offset: Option<u64>, mut rw: RW) -> Result<Self> {
        let car = Self::default(if index_offset.is_none() { 1 } else { 2 });
        car.header.write_bytes(&mut rw)?;
        rw.seek(SeekFrom::Start(0))?;
        Self::read_bytes(index_offset, rw)
=======
    pub fn new<RW: Read + Write + Seek>(version: u64, mut rw: RW) -> Result<Self> {
        let car = Self::default(version);
        car.header.write_bytes(&mut rw)?;
        rw.seek(SeekFrom::Start(0))?;
        Self::read_bytes(rw)
>>>>>>> 5b148721
    }

    /// Set the singular root of the CAR
    pub fn set_root(&self, root: &Cid) {
        *self.header.roots.borrow_mut() = vec![*root];
    }

    /// Get the singular root of the CAR
    pub fn get_root(&self) -> Option<Cid> {
        let roots = self.header.roots.borrow();
        if roots.len() > 0 {
            Some(roots[0])
        } else {
            None
        }
    }
}

impl PartialEq for CAR {
    fn eq(&self, other: &Self) -> bool {
        self.header == other.header && self.index == other.index
    }
}

impl CAR {
    pub(crate) fn default(version: u64) -> Self {
        let header = Header::default(version);
        let mut buf = Cursor::new(<Vec<u8>>::new());
        header.write_bytes(&mut buf).unwrap();

        // Header length
        let hlen = buf.stream_len().expect("cant get stream len in header");

        Self {
            header,
            read_header_len: RefCell::new(hlen),
            index: RefCell::new(Index {
                codec: INDEX_SORTED_CODEC,
                buckets: vec![],
            }),
        }
    }
}

#[cfg(test)]
mod test {
    use crate::{
        types::blockstore::car::carv1::{block::Block, CAR},
        utils::test::{car_setup, get_read_write},
    };
    use anyhow::Result;
    use serial_test::serial;
    use std::{
        fs::{File, OpenOptions},
        io::{Seek, SeekFrom},
        str::FromStr,
    };
    use wnfs::libipld::{Cid, IpldCodec};

    #[test]
    #[serial]
    fn from_disk_basic() -> Result<()> {
        let car_path = &car_setup(1, "basic", "from_disk_basic")?;
        // Grab read/writer
        let mut rw = get_read_write(car_path)?;
        // Read in the car
<<<<<<< HEAD
        let car = CAR::read_bytes(None, &mut rw)?;
=======
        let car = CAR::read_bytes(&mut rw)?;
>>>>>>> 5b148721

        // Header tests exist separately, let's just ensure content is correct!

        // CIDs
        let block_cids = vec![
            Cid::from_str("bafyreihyrpefhacm6kkp4ql6j6udakdit7g3dmkzfriqfykhjw6cad5lrm")?,
            Cid::from_str("QmNX6Tffavsya4xgBi2VJQnSuqy9GsxongxZZ9uZBqp16d")?,
            Cid::from_str("bafkreifw7plhl6mofk6sfvhnfh64qmkq73oeqwl6sloru6rehaoujituke")?,
            Cid::from_str("QmWXZxVQ9yZfhQxLD35eDR8LiMRsYtHxYqTFCBbJoiJVys")?,
            Cid::from_str("bafkreiebzrnroamgos2adnbpgw5apo3z4iishhbdx77gldnbk57d4zdio4")?,
            Cid::from_str("QmdwjhxpxzcMsR3qUuj7vUL8pbA7MgR3GAxWi2GLHjsKCT")?,
            Cid::from_str("bafkreidbxzk2ryxwwtqxem4l3xyyjvw35yu4tcct4cqeqxwo47zhxgxqwq")?,
            Cid::from_str("bafyreidj5idub6mapiupjwjsyyxhyhedxycv4vihfsicm2vt46o7morwlm")?,
        ];

        // Blocks
        let blocks = vec![
            car.get_block(&block_cids[0], &mut rw)?,
            car.get_block(&block_cids[1], &mut rw)?,
            car.get_block(&block_cids[2], &mut rw)?,
            car.get_block(&block_cids[3], &mut rw)?,
            car.get_block(&block_cids[4], &mut rw)?,
            car.get_block(&block_cids[5], &mut rw)?,
            car.get_block(&block_cids[6], &mut rw)?,
            car.get_block(&block_cids[7], &mut rw)?,
        ];

        // Ensure CIDs are matching
        assert_eq!(blocks[0].cid, block_cids[0]);
        assert_eq!(blocks[1].cid, block_cids[1]);
        assert_eq!(blocks[2].cid, block_cids[2]);
        assert_eq!(blocks[3].cid, block_cids[3]);
        assert_eq!(blocks[4].cid, block_cids[4]);
        assert_eq!(blocks[5].cid, block_cids[5]);
        assert_eq!(blocks[6].cid, block_cids[6]);
        assert_eq!(blocks[7].cid, block_cids[7]);

        // Ensure content is correct
        assert_eq!(blocks[0].content, hex::decode("a2646c696e6bd82a582300122002acecc5de2438ea4126a3010ecb1f8a599c8eff22fff1a1dcffe999b27fd3de646e616d6564626c6970")?);
        assert_eq!(blocks[1].content, hex::decode("122e0a2401551220b6fbd675f98e2abd22d4ed29fdc83150fedc48597e92dd1a7a24381d44a274511204626561721804122f0a22122079a982de3c9907953d4d323cee1d0fb1ed8f45f8ef02870c0cb9e09246bd530a12067365636f6e64189501")?);
        assert_eq!(blocks[2].content, hex::decode("63636363")?);
        assert_eq!(blocks[3].content, hex::decode("122d0a240155122081cc5b17018674b401b42f35ba07bb79e211239c23bffe658da1577e3e6468771203646f671804122d0a221220e7dc486e97e6ebe5cdabab3e392bdad128b6e09acc94bb4e2aa2af7b986d24d0120566697273741833")?);
        assert_eq!(blocks[4].content, hex::decode("62626262")?);
        assert_eq!(blocks[5].content, hex::decode("122d0a240155122061be55a8e2f6b4e172338bddf184d6dbee29c98853e0a0485ecee7f27b9af0b412036361741804")?);
        assert_eq!(blocks[6].content, hex::decode("61616161")?);
        assert_eq!(
            blocks[7].content,
            hex::decode("a2646c696e6bf6646e616d65656c696d626f")?
        );

        Ok(())
    }

    #[test]
    #[serial]
    fn set_root() -> Result<()> {
        let car_path = &car_setup(1, "basic", "set_root_original")?;
        // Grab read/writer
        let mut rw = get_read_write(car_path)?;
        // Read in the car
<<<<<<< HEAD
        let car = CAR::read_bytes(None, &mut rw)?;
=======
        let car = CAR::read_bytes(&mut rw)?;
>>>>>>> 5b148721

        // Insert a root
        car.set_root(&Cid::default());

        rw.seek(SeekFrom::Start(0))?;
        car.write_bytes(&mut rw)?;

        // Read in the car
        let mut r2 = File::open(car_path)?;
<<<<<<< HEAD
        let new_car = CAR::read_bytes(None, &mut r2)?;
=======
        let new_car = CAR::read_bytes(&mut r2)?;
>>>>>>> 5b148721

        assert_eq!(car.header, new_car.header);
        assert_eq!(car.index, new_car.index);
        assert_eq!(car, new_car);

        Ok(())
    }

    #[test]
    #[serial]
    fn put_get_block() -> Result<()> {
        let car_path = &car_setup(1, "basic", "put_get_block")?;
        // Define reader and writer
        let mut original_file = File::open(car_path)?;

        // Read original CARv2
        let original = CAR::read_bytes(None, &mut original_file)?;
        let index = original.index.borrow().clone();
        let all_cids = index.buckets[0].map.keys().collect::<Vec<&Cid>>();

        // Assert that we can query all CIDs
        for cid in &all_cids {
            assert!(original.get_block(cid, &mut original_file).is_ok());
        }

        // Insert a block
        let kitty_bytes = "Hello Kitty!".as_bytes().to_vec();
        let block = Block::new(kitty_bytes, IpldCodec::Raw)?;

        // Writable version of the original file
        let mut writable_original = OpenOptions::new()
            .append(false)
            .write(true)
            .open(car_path)?;

        // Put a new block in
        original.put_block(&block, &mut writable_original)?;
        let new_block = original.get_block(&block.cid, &mut original_file)?;
        assert_eq!(block, new_block);

        // Assert that we can still query all CIDs
        for cid in &all_cids {
            original.get_block(cid, &mut original_file)?;
        }

        Ok(())
    }

    #[test]
    #[serial]
    fn to_from_disk_no_offset() -> Result<()> {
        let car_path = &car_setup(1, "basic", "to_from_disk_no_offset_original")?;
        // Grab read/writer
        let mut original_rw = get_read_write(car_path)?;
        // Read in the car
<<<<<<< HEAD
        let original = CAR::read_bytes(None, &mut original_rw)?;
=======
        let original = CAR::read_bytes(&mut original_rw)?;
>>>>>>> 5b148721
        // Move back to start
        original_rw.seek(std::io::SeekFrom::Start(0))?;
        // Write to updated file
        original.write_bytes(&mut original_rw)?;

        // Reconstruct
        let mut updated_rw = File::open(car_path)?;
<<<<<<< HEAD
        let updated = CAR::read_bytes(None, &mut updated_rw)?;
=======
        let updated = CAR::read_bytes(&mut updated_rw)?;
>>>>>>> 5b148721

        // Assert equality
        assert_eq!(original.header, updated.header);
        assert_eq!(original.index, updated.index);
        assert_eq!(original, updated);

        Ok(())
    }

    #[test]
    #[serial]
    fn to_from_disk_with_offset() -> Result<()> {
        let car_path = &car_setup(1, "basic", "to_from_disk_with_offset_original")?;
        // Grab read/writer
        let mut original_rw = get_read_write(car_path)?;
        // Read in the car
<<<<<<< HEAD
        let original = CAR::read_bytes(None, &mut original_rw)?;
=======
        let original = CAR::read_bytes(&mut original_rw)?;
>>>>>>> 5b148721

        // Insert a block as a root
        // let kitty_bytes = "Hello Kitty!".as_bytes().to_vec();
        // let block = Block::new(kitty_bytes, IpldCodec::Raw)?;
        original.set_root(&original.index.borrow().get_all_cids()[0]);

        // Write to updated file
        original_rw.seek(SeekFrom::Start(0))?;
        // Rewrite
        original.write_bytes(&mut original_rw)?;

        // Reconstruct
        let mut updated_rw = get_read_write(car_path)?;
        // Read in the car
<<<<<<< HEAD
        let updated = CAR::read_bytes(None, &mut updated_rw)?;

        // Assert equality
        assert_eq!(original.header, updated.header);

        println!("original index: {:?}", original.index.borrow().clone());

        assert_eq!(
            original.index.borrow().get_all_cids(),
            updated.index.borrow().get_all_cids()
        );
        // assert_eq!(original, updated);
=======
        let updated = CAR::read_bytes(&mut updated_rw)?;

        // Assert equality
        assert_eq!(original.header, updated.header);
        assert_eq!(original.index, updated.index);
        assert_eq!(original, updated);
>>>>>>> 5b148721

        Ok(())
    }

    #[test]
    #[serial]
    fn to_from_disk_with_data() -> Result<()> {
        let car_path = &car_setup(1, "basic", "to_from_disk_with_data_original")?;
        // Grab read/writer
        let mut original_rw = get_read_write(car_path)?;
        // Read in the car
<<<<<<< HEAD
        let original = CAR::read_bytes(None, &mut original_rw)?;
=======
        let original = CAR::read_bytes(&mut original_rw)?;
>>>>>>> 5b148721

        // Insert a block as a root
        let kitty_bytes = "Hello Kitty!".as_bytes().to_vec();
        let block = Block::new(kitty_bytes, IpldCodec::DagCbor)?;
        original.set_root(&block.cid);
<<<<<<< HEAD
        assert_eq!(block.cid, original.get_root().unwrap());
        original.put_block(&block, &mut original_rw)?;
        assert_eq!(block, original.get_block(&block.cid, &mut original_rw)?);
=======
        original.put_block(&block, &mut original_rw)?;
>>>>>>> 5b148721

        // Write updates to file
        original_rw.seek(SeekFrom::Start(0))?;
        original.write_bytes(&mut original_rw)?;

        // Reconstruct
        let mut updated_rw = get_read_write(car_path)?;
        // Read in the car
<<<<<<< HEAD
        let updated = CAR::read_bytes(None, &mut updated_rw)?;
=======
        let updated = CAR::read_bytes(&mut updated_rw)?;
>>>>>>> 5b148721

        // Assert equality
        assert_eq!(original.header, updated.header);
        assert_eq!(original.index, updated.index);
<<<<<<< HEAD
=======
        assert_eq!(original.index, updated.index);

        // assert_eq!(original, reconstructed);

>>>>>>> 5b148721
        Ok(())
    }
}<|MERGE_RESOLUTION|>--- conflicted
+++ resolved
@@ -78,15 +78,11 @@
         // Keep track of the new index being built
         let mut new_index: HashMap<Cid, u64> = HashMap::new();
         // Grab all offsets
-<<<<<<< HEAD
         let index = self.index.borrow().clone();
         let mut offsets: Vec<u64> = vec![];
         for bucket in index.buckets {
             offsets.extend_from_slice(&bucket.map.clone().into_values().collect::<Vec<u64>>())
         }
-=======
-        let mut offsets: Vec<u64> = self.index.borrow().clone().map.into_values().collect();
->>>>>>> 5b148721
         // Sort those offsets so the first offsets occur first
         offsets.sort();
         // If the header got bigger
@@ -94,10 +90,6 @@
             // Sort those offsets so the final offsets occur first
             offsets.reverse();
         }
-<<<<<<< HEAD
-=======
-
->>>>>>> 5b148721
         // For each offset tallied
         for block_offset in offsets {
             // Move to the existing block location
@@ -129,11 +121,7 @@
         // Move back to the satart
         rw.seek(SeekFrom::Start(carv1_start))?;
         // Write the header, now that the bytes it might have overwritten have been moved
-<<<<<<< HEAD
         rw.write_all(&current_header_buf.into_inner())?;
-=======
-        rw.write_all(&current_header_buf)?;
->>>>>>> 5b148721
         // Flush
         rw.flush()?;
         Ok(())
@@ -163,19 +151,11 @@
     }
 
     /// Create a new CARv1 struct by writing into a stream, then deserializing it
-<<<<<<< HEAD
     pub fn new<RW: Read + Write + Seek>(index_offset: Option<u64>, mut rw: RW) -> Result<Self> {
         let car = Self::default(if index_offset.is_none() { 1 } else { 2 });
         car.header.write_bytes(&mut rw)?;
         rw.seek(SeekFrom::Start(0))?;
         Self::read_bytes(index_offset, rw)
-=======
-    pub fn new<RW: Read + Write + Seek>(version: u64, mut rw: RW) -> Result<Self> {
-        let car = Self::default(version);
-        car.header.write_bytes(&mut rw)?;
-        rw.seek(SeekFrom::Start(0))?;
-        Self::read_bytes(rw)
->>>>>>> 5b148721
     }
 
     /// Set the singular root of the CAR
@@ -242,11 +222,7 @@
         // Grab read/writer
         let mut rw = get_read_write(car_path)?;
         // Read in the car
-<<<<<<< HEAD
         let car = CAR::read_bytes(None, &mut rw)?;
-=======
-        let car = CAR::read_bytes(&mut rw)?;
->>>>>>> 5b148721
 
         // Header tests exist separately, let's just ensure content is correct!
 
@@ -307,11 +283,7 @@
         // Grab read/writer
         let mut rw = get_read_write(car_path)?;
         // Read in the car
-<<<<<<< HEAD
         let car = CAR::read_bytes(None, &mut rw)?;
-=======
-        let car = CAR::read_bytes(&mut rw)?;
->>>>>>> 5b148721
 
         // Insert a root
         car.set_root(&Cid::default());
@@ -321,11 +293,7 @@
 
         // Read in the car
         let mut r2 = File::open(car_path)?;
-<<<<<<< HEAD
         let new_car = CAR::read_bytes(None, &mut r2)?;
-=======
-        let new_car = CAR::read_bytes(&mut r2)?;
->>>>>>> 5b148721
 
         assert_eq!(car.header, new_car.header);
         assert_eq!(car.index, new_car.index);
@@ -381,11 +349,7 @@
         // Grab read/writer
         let mut original_rw = get_read_write(car_path)?;
         // Read in the car
-<<<<<<< HEAD
         let original = CAR::read_bytes(None, &mut original_rw)?;
-=======
-        let original = CAR::read_bytes(&mut original_rw)?;
->>>>>>> 5b148721
         // Move back to start
         original_rw.seek(std::io::SeekFrom::Start(0))?;
         // Write to updated file
@@ -393,11 +357,7 @@
 
         // Reconstruct
         let mut updated_rw = File::open(car_path)?;
-<<<<<<< HEAD
         let updated = CAR::read_bytes(None, &mut updated_rw)?;
-=======
-        let updated = CAR::read_bytes(&mut updated_rw)?;
->>>>>>> 5b148721
 
         // Assert equality
         assert_eq!(original.header, updated.header);
@@ -414,15 +374,7 @@
         // Grab read/writer
         let mut original_rw = get_read_write(car_path)?;
         // Read in the car
-<<<<<<< HEAD
         let original = CAR::read_bytes(None, &mut original_rw)?;
-=======
-        let original = CAR::read_bytes(&mut original_rw)?;
->>>>>>> 5b148721
-
-        // Insert a block as a root
-        // let kitty_bytes = "Hello Kitty!".as_bytes().to_vec();
-        // let block = Block::new(kitty_bytes, IpldCodec::Raw)?;
         original.set_root(&original.index.borrow().get_all_cids()[0]);
 
         // Write to updated file
@@ -433,7 +385,6 @@
         // Reconstruct
         let mut updated_rw = get_read_write(car_path)?;
         // Read in the car
-<<<<<<< HEAD
         let updated = CAR::read_bytes(None, &mut updated_rw)?;
 
         // Assert equality
@@ -446,14 +397,6 @@
             updated.index.borrow().get_all_cids()
         );
         // assert_eq!(original, updated);
-=======
-        let updated = CAR::read_bytes(&mut updated_rw)?;
-
-        // Assert equality
-        assert_eq!(original.header, updated.header);
-        assert_eq!(original.index, updated.index);
-        assert_eq!(original, updated);
->>>>>>> 5b148721
 
         Ok(())
     }
@@ -465,23 +408,15 @@
         // Grab read/writer
         let mut original_rw = get_read_write(car_path)?;
         // Read in the car
-<<<<<<< HEAD
         let original = CAR::read_bytes(None, &mut original_rw)?;
-=======
-        let original = CAR::read_bytes(&mut original_rw)?;
->>>>>>> 5b148721
 
         // Insert a block as a root
         let kitty_bytes = "Hello Kitty!".as_bytes().to_vec();
         let block = Block::new(kitty_bytes, IpldCodec::DagCbor)?;
         original.set_root(&block.cid);
-<<<<<<< HEAD
         assert_eq!(block.cid, original.get_root().unwrap());
         original.put_block(&block, &mut original_rw)?;
         assert_eq!(block, original.get_block(&block.cid, &mut original_rw)?);
-=======
-        original.put_block(&block, &mut original_rw)?;
->>>>>>> 5b148721
 
         // Write updates to file
         original_rw.seek(SeekFrom::Start(0))?;
@@ -490,22 +425,11 @@
         // Reconstruct
         let mut updated_rw = get_read_write(car_path)?;
         // Read in the car
-<<<<<<< HEAD
         let updated = CAR::read_bytes(None, &mut updated_rw)?;
-=======
-        let updated = CAR::read_bytes(&mut updated_rw)?;
->>>>>>> 5b148721
 
         // Assert equality
         assert_eq!(original.header, updated.header);
         assert_eq!(original.index, updated.index);
-<<<<<<< HEAD
-=======
-        assert_eq!(original.index, updated.index);
-
-        // assert_eq!(original, reconstructed);
-
->>>>>>> 5b148721
         Ok(())
     }
 }