use std::error::Error;
use std::fmt::{self, Display, Formatter};
#[cfg(target_arch = "wasm32")]
use std::io::Read;

use reqwest::{Client, RequestBuilder, Url};
use serde::{Deserialize, Serialize};
use uuid::Uuid;

use crate::banyan_api::models::metadata::MetadataState;
use crate::banyan_api::requests::ApiRequest;

#[cfg(not(target_arch = "wasm32"))]
#[derive(Debug, Serialize)]
pub struct PushMetadata<S>
where
    reqwest::Body: From<S>,
{
    pub bucket_id: Uuid,

    pub expected_data_size: u64,
    pub root_cid: String,
<<<<<<< HEAD
=======
    pub metadata_cid: String,
>>>>>>> 8ce89c97
    pub valid_keys: Vec<String>,

    pub metadata_stream: S,
}

#[cfg(target_arch = "wasm32")]
#[derive(Debug, Serialize)]
pub struct PushMetadata<S>
where
    S: Read,
{
    pub bucket_id: Uuid,

    pub expected_data_size: u64,
    pub root_cid: String,
<<<<<<< HEAD
=======
    pub metadata_cid: String,
>>>>>>> 8ce89c97
    pub valid_keys: Vec<String>,

    pub metadata_stream: S,
}

#[derive(Debug, Serialize)]
struct PushMetadataData {
    pub expected_data_size: u64,
    pub root_cid: String,
<<<<<<< HEAD
=======
    pub metadata_cid: String,
>>>>>>> 8ce89c97
    pub valid_keys: Vec<String>,
}

#[derive(Debug, Deserialize)]
pub struct PushMetadataResponse {
    pub id: Uuid,
    pub state: MetadataState,
    pub storage_host: Option<String>,
    pub storage_authorization: Option<String>,
}

#[cfg(target_arch = "wasm32")]
fn generate_boundary() -> String {
    use rand::{distributions::Alphanumeric, Rng};
    let random_string: String = rand::thread_rng()
        .sample_iter(&Alphanumeric)
        .take(30) // Adjust the length as needed
        .map(char::from)
        .collect();

    format!("------------------------{}", random_string)
}

#[cfg(not(target_arch = "wasm32"))]
impl<S> ApiRequest for PushMetadata<S>
where
    reqwest::Body: From<S>,
{
    type ResponseType = PushMetadataResponse;
    type ErrorType = PushMetadataError;

    fn build_request(self, base_url: &Url, client: &Client) -> RequestBuilder {
        let path = format!("/api/v1/buckets/{}/metadata", self.bucket_id);
        let full_url = base_url.join(&path).unwrap();

        // Create our form data
        let pbm_req = PushMetadataData {
            expected_data_size: self.expected_data_size,
            root_cid: self.root_cid,
<<<<<<< HEAD
=======
            metadata_cid: self.metadata_cid,
>>>>>>> 8ce89c97
            valid_keys: self.valid_keys,
        };

        // Attach the form data to the request as json
        let multipart_json_data = serde_json::to_string(&pbm_req).unwrap();
        let multipart_json =
            reqwest::multipart::Part::bytes(multipart_json_data.as_bytes().to_vec())
                .mime_str("application/json")
                .unwrap();
        // Attach the CAR file to the request
        let multipart_car = reqwest::multipart::Part::stream(self.metadata_stream)
            .mime_str("application/vnd.ipld.car; version=2")
            .unwrap();
        // Combine the two parts into a multipart form
        let multipart_form = reqwest::multipart::Form::new()
            .part("request-data", multipart_json)
            .part("car-upload", multipart_car);
        // post
        client.post(full_url).multipart(multipart_form)
    }

    fn requires_authentication(&self) -> bool {
        true
    }
}

#[cfg(target_arch = "wasm32")]
impl<S> ApiRequest for PushMetadata<S>
where
    S: Read,
{
    type ResponseType = PushMetadataResponse;
    type ErrorType = PushMetadataError;

    fn build_request(mut self, base_url: &Url, client: &Client) -> RequestBuilder {
        let path = format!("/api/v1/buckets/{}/metadata", self.bucket_id);
        let full_url = base_url.join(&path).unwrap();

        // Create our form data
        let pbm_req = PushMetadataData {
            expected_data_size: self.expected_data_size,
            root_cid: self.root_cid,
<<<<<<< HEAD
=======
            metadata_cid: self.metadata_cid,
>>>>>>> 8ce89c97
            valid_keys: self.valid_keys,
        };

        // Serialize JSON part
        let multipart_json_data = serde_json::to_string(&pbm_req).unwrap();

        // Generate boundary
        let boundary = generate_boundary();

        // Construct multipart body manually
        let mut multipart_body = Vec::new();

        multipart_body.extend(format!("--{}\r\n", boundary).as_bytes());
        multipart_body.extend(b"Content-Disposition: form-data; name=\"request-data\"\r\n");
        multipart_body.extend(b"Content-Type: application/json\r\n\r\n");
        multipart_body.extend(multipart_json_data.as_bytes());
        multipart_body.extend(b"\r\n");

        multipart_body.extend(format!("--{}\r\n", boundary).as_bytes());
        multipart_body.extend(b"Content-Disposition: form-data; name=\"car-upload\"\r\n");
        multipart_body.extend(b"Content-Type: application/vnd.ipld.car; version=2\r\n\r\n");

        // If S implements the Read trait, this will work:
        let mut buffer = Vec::new();
        self.metadata_stream
            .read_to_end(&mut buffer)
            .expect("Failed to read metadata stream to bytes");
        multipart_body.extend(&buffer);

        multipart_body.extend(b"\r\n");

        multipart_body.extend(format!("--{}--\r\n", boundary).as_bytes()); // Closing boundary

        // Set headers
        let content_type = format!("multipart/form-data; boundary={}", boundary);

        client
            .post(full_url)
            .body(multipart_body)
            .header("Content-Type", content_type)
    }

    fn requires_authentication(&self) -> bool {
        true
    }
}

#[derive(Debug, Deserialize)]
#[non_exhaustive]
pub struct PushMetadataError {
    #[serde(rename = "error")]
    kind: PushMetadataErrorKind,
}

impl Display for PushMetadataError {
    fn fmt(&self, f: &mut Formatter<'_>) -> fmt::Result {
        use PushMetadataErrorKind::*;

        let msg = match &self.kind {
            Unknown => "an unknown error occurred creating the bucket",
        };

        f.write_str(msg)
    }
}

impl Error for PushMetadataError {}

#[derive(Debug, Deserialize)]
#[non_exhaustive]
#[serde(tag = "type", rename_all = "snake_case")]
enum PushMetadataErrorKind {
    Unknown,
}<|MERGE_RESOLUTION|>--- conflicted
+++ resolved
@@ -20,10 +20,7 @@
 
     pub expected_data_size: u64,
     pub root_cid: String,
-<<<<<<< HEAD
-=======
     pub metadata_cid: String,
->>>>>>> 8ce89c97
     pub valid_keys: Vec<String>,
 
     pub metadata_stream: S,
@@ -39,10 +36,7 @@
 
     pub expected_data_size: u64,
     pub root_cid: String,
-<<<<<<< HEAD
-=======
     pub metadata_cid: String,
->>>>>>> 8ce89c97
     pub valid_keys: Vec<String>,
 
     pub metadata_stream: S,
@@ -52,10 +46,7 @@
 struct PushMetadataData {
     pub expected_data_size: u64,
     pub root_cid: String,
-<<<<<<< HEAD
-=======
     pub metadata_cid: String,
->>>>>>> 8ce89c97
     pub valid_keys: Vec<String>,
 }
 
@@ -95,10 +86,7 @@
         let pbm_req = PushMetadataData {
             expected_data_size: self.expected_data_size,
             root_cid: self.root_cid,
-<<<<<<< HEAD
-=======
             metadata_cid: self.metadata_cid,
->>>>>>> 8ce89c97
             valid_keys: self.valid_keys,
         };
 
@@ -141,10 +129,7 @@
         let pbm_req = PushMetadataData {
             expected_data_size: self.expected_data_size,
             root_cid: self.root_cid,
-<<<<<<< HEAD
-=======
             metadata_cid: self.metadata_cid,
->>>>>>> 8ce89c97
             valid_keys: self.valid_keys,
         };
 
