--- conflicted
+++ resolved
@@ -59,11 +59,8 @@
     pub bucket_id: Uuid,
     /// The CID of the Content CAR root
     pub root_cid: String,
-<<<<<<< HEAD
-=======
     /// The CID of the Metadata CAR root
     pub metadata_cid: String,
->>>>>>> 8ce89c97
     /// The size of the data in bytes that this metadata points to
     pub data_size: u64,
     /// The state of the metadata
@@ -86,6 +83,7 @@
     pub async fn push<S>(
         bucket_id: Uuid,
         root_cid: String,
+        metadata_cid: String,
         expected_data_size: u64,
         valid_keys: Vec<String>,
         metadata_stream: S,
@@ -98,6 +96,7 @@
             .multipart(PushMetadata {
                 bucket_id,
                 root_cid: root_cid.clone(),
+                metadata_cid: metadata_cid.clone(),
                 expected_data_size,
                 valid_keys,
                 metadata_stream,
@@ -107,6 +106,7 @@
             id: response.id,
             bucket_id,
             root_cid,
+            metadata_cid,
             data_size: 0,
             state: response.state,
         };
@@ -128,6 +128,7 @@
     pub async fn push<S>(
         bucket_id: Uuid,
         root_cid: String,
+        metadata_cid: String,
         expected_data_size: u64,
         valid_keys: Vec<String>,
         metadata_stream: S,
@@ -140,6 +141,7 @@
             .multipart(PushMetadata {
                 bucket_id,
                 root_cid: root_cid.clone(),
+                metadata_cid: metadata_cid.clone(),
                 expected_data_size,
                 valid_keys,
                 metadata_stream,
@@ -149,6 +151,7 @@
             id: response.id,
             bucket_id,
             root_cid,
+            metadata_cid,
             data_size: 0,
             state: response.state,
         };
@@ -184,6 +187,7 @@
             id: response.id,
             bucket_id,
             root_cid: response.root_cid,
+            metadata_cid: response.metadata_cid,
             data_size: response.data_size as u64,
             state: response.state,
         })
@@ -199,6 +203,7 @@
                 id: response.id,
                 bucket_id,
                 root_cid: response.root_cid,
+                metadata_cid: response.metadata_cid,
                 data_size: response.data_size as u64,
                 state: response.state,
             })
@@ -212,6 +217,7 @@
             id: response.id,
             bucket_id,
             root_cid: response.root_cid,
+            metadata_cid: response.metadata_cid,
             data_size: response.data_size as u64,
             state: response.state,
         })
@@ -250,6 +256,7 @@
         let (metadata, storage_ticket) = Metadata::push(
             bucket_id,
             "root_cid".to_string(),
+            "metadata_cid".to_string(),
             0,
             vec![],
             "metadata_stream".as_bytes(),
