--- conflicted
+++ resolved
@@ -1,26 +1,13 @@
-<<<<<<< HEAD
-use std::fmt::Display;
-
-use thiserror::Error;
-=======
 use std::error::Error;
 use std::fmt::{self, Display, Formatter};
-
->>>>>>> 2611f1f1
 use tomb_crypt::prelude::TombCryptError;
 
 /// Errors that can occur in the API Client
-#[derive(Error, Debug)]
+#[derive(Debug)]
 #[non_exhaustive]
 pub struct ClientError {
     #[allow(dead_code)]
     kind: ClientErrorKind,
-}
-
-impl Display for ClientError {
-    fn fmt(&self, f: &mut std::fmt::Formatter<'_>) -> std::fmt::Result {
-        f.write_str(&format!("{:?}", self.kind))
-    }
 }
 
 impl ClientError {
@@ -68,9 +55,6 @@
     }
 }
 
-<<<<<<< HEAD
-/// Kind of ClientError
-=======
 impl Display for ClientError {
     fn fmt(&self, f: &mut Formatter<'_>) -> fmt::Result {
         use ClientErrorKind::*;
@@ -109,7 +93,6 @@
     }
 }
 
->>>>>>> 2611f1f1
 #[derive(Debug)]
 #[non_exhaustive]
 pub enum ClientErrorKind {
