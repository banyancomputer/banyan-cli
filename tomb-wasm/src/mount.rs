use futures_util::StreamExt;
use gloo::console::log;
use js_sys::{Array, ArrayBuffer, Uint8Array};
use std::convert::TryFrom;
use std::io::Cursor;
use tomb_common::banyan_api::blockstore::BanyanApiBlockStore;
use tomb_common::banyan_api::client::Client;
use tomb_common::banyan_api::models::snapshot::Snapshot;
use tomb_common::banyan_api::models::{bucket::Bucket, bucket_key::BucketKey, metadata::Metadata};
use tomb_common::blockstore::carv2_memory::CarV2MemoryBlockStore as BlockStore;
use tomb_common::metadata::FsMetadata;
use tomb_crypt::prelude::*;
use wasm_bindgen::prelude::*;

// TODO: This should be a config
const BLOCKSTORE_API_HOST: &str = "http://127.0.0.1:3002";

use crate::error::TombWasmError;
use crate::types::{WasmBucket, WasmFsMetadataEntry, WasmSnapshot};
use crate::utils::JsResult;

/// Mount point for a Bucket in WASM
/// Enables to call Fs methods on a Bucket, pulling metadata from a remote
#[wasm_bindgen]
pub struct WasmMount {
    /* Remote client */
    /// Client to use for remote calls
    client: Client,

    /* Remote metadata */
    /// Bucket Metadata
    bucket: Bucket,
    /// Currently initialized version of Fs Metadata
    metadata: Option<Metadata>,
    /// Whether or not the bucket is locked
    locked: bool,
    /// Whether or not a change requires a call to save
    dirty: bool,
    /// Whether or not data has been appended to the content blockstore
    append: bool,

    /* Fs Exposure  */
    /// Encrypted metadata within a local memory blockstore
    metadata_blockstore: BlockStore,
    content_blockstore: BlockStore,

    /// Fs Metadata
    fs_metadata: Option<FsMetadata>,
}

impl WasmMount {
    /// Initialize a new Wasm callable mount with metadata for a bucket and a client
    pub async fn new(
        wasm_bucket: WasmBucket,
        key: &EcEncryptionKey,
        client: &Client,
    ) -> Result<Self, TombWasmError> {
        log!("tomb-wasm: mount/new()/{}", wasm_bucket.id());
        let bucket = Bucket::from(wasm_bucket.clone());
        log!(
            "tomb-wasm: mount/new()/{} - creating blockstores",
            wasm_bucket.id()
        );
        let metadata_blockstore = BlockStore::new().expect("could not create blockstore");
        let content_blockstore = BlockStore::new().expect("could not create blockstore");
        log!(
            "tomb-wasm: mount/new()/{} - creating fs metadata",
            wasm_bucket.id()
        );
        let fs_metadata = FsMetadata::init(key)
            .await
            .expect("could not init fs metadata");
        log!(
            "tomb-wasm: mount/new()/{} - saving fs metadata",
            wasm_bucket.id()
        );
        let mut mount = Self {
            client: client.to_owned(),
            bucket,
            metadata: None,
            locked: false,
            dirty: true,
            append: false,

            metadata_blockstore,
            content_blockstore,
            fs_metadata: Some(fs_metadata),
        };

        log!("tomb-wasm: mount/new()/{} - syncing", wasm_bucket.id());
        mount.sync().await.expect("could not sync");
        // Ok
        Ok(mount)
    }
    /// Initialize a new Wasm callable mount with metadata for a bucket and a client
    pub async fn pull(wasm_bucket: WasmBucket, client: &mut Client) -> Result<Self, TombWasmError> {
        log!("tomb-wasm: mount/pull()/{}", wasm_bucket.id());
        // Get the underlying bucket
        let bucket = Bucket::from(wasm_bucket.clone());

        // Get the metadata associated with the bucket
        let metadata = Metadata::read_current(bucket.id, client)
            .await
            .map_err(|err| TombWasmError(format!("unable to read current metadata: {err}")))?;

        let metadata_cid = metadata.metadata_cid.clone();
        log!(
            "tomb-wasm: mount/pull()/{} - pulling metadata at version {}",
            wasm_bucket.id(),
            metadata_cid
        );
        // Pull the Fs metadata on the matching entry
        let mut stream = metadata
            .pull(client)
            .await
            .expect("could not pull metedata");
        log!(
            "tomb-wasm: mount/pull()/{} - reading metadata stream",
            wasm_bucket.id()
        );
        let mut data = Vec::new();
        while let Some(chunk) = stream.next().await {
            data.extend_from_slice(&chunk.unwrap());
        }
        log!(
            "tomb-wasm: mount/pull()/{} - creating metadata blockstore",
            wasm_bucket.id()
        );
        let metadata_blockstore =
            BlockStore::try_from(data).expect("could not create metadata as blockstore");
        let content_blockstore = BlockStore::new().expect("could not create blockstore");

        log!("tomb-wasm: mount/pull()/{} - pulled", wasm_bucket.id());

        // Ok
        Ok(Self {
            client: client.to_owned(),
            bucket,
            metadata: Some(metadata.to_owned()),
            locked: true,
            dirty: false,
            append: false,

            metadata_blockstore,
            content_blockstore,
            fs_metadata: None,
        })
    }

    /// Refresh the current fs_metadata with the remote
    pub async fn refresh(&mut self, key: &EcEncryptionKey) -> Result<(), TombWasmError> {
        let bucket_id = self.bucket.id;

        // Get the metadata associated with the bucket
        let metadata = Metadata::read_current(bucket_id, &mut self.client)
            .await
            .map_err(|err| TombWasmError(format!("failed to read current metadata: {err}")))?;

        let metadata_cid = metadata.metadata_cid.clone();
        log!(
            "tomb-wasm: mount/pull()/{} - pulling metadata at version {}",
            self.bucket.id.to_string(),
            metadata_cid
        );

        // Pull the Fs metadata on the matching entry
        let mut stream = metadata
            .pull(&mut self.client)
            .await
            .expect("could not pull metedata");

        log!(
            "tomb-wasm: mount/pull()/{} - reading metadata stream",
            self.bucket.id.to_string()
        );

        let mut data = Vec::new();
        while let Some(chunk) = stream.next().await {
            data.extend_from_slice(&chunk.unwrap());
        }

        log!(
            "tomb-wasm: mount/pull()/{} - creating metadata blockstore",
            self.bucket.id.to_string()
        );

        let metadata_blockstore =
            BlockStore::try_from(data).expect("could not create metadata as blockstore");
        let content_blockstore = BlockStore::new().expect("could not create blockstore");

        self.metadata = Some(metadata.to_owned());
        self.metadata_blockstore = metadata_blockstore;
        self.content_blockstore = content_blockstore;
        self.dirty = false;
        self.append = false;
        self.fs_metadata = None;

        log!(
            "tomb-wasm: mount/pull()/{} - pulled",
            self.bucket.id.to_string()
        );
        self.unlock(key).await.expect("could not unlock");
        // Ok
        Ok(())
    }

    /// Sync the current fs_metadata with the remote
    pub async fn sync(&mut self) -> Result<(), TombWasmError> {
        log!("tomb-wasm: mount/sync()/{}", self.bucket.id.to_string());
        // Check if the bucket is locked
        if self.locked() {
            log!(
                "tomb-wasm: mount/sync()/{} - bucket is locked",
                self.bucket.id.to_string()
            );
            panic!("Bucket is locked");
        };
        log!(
            "tomb-wasm: mount/sync()/{} - saving changes",
            self.bucket.id.to_string()
        );

        if self.dirty() {
            log!(
                "tomb-wasm: mount/sync()/{} - saving changes to fs",
                self.bucket.id.to_string()
            );
            let _ = self
                .fs_metadata
                .as_mut()
                .unwrap()
                .save(&self.metadata_blockstore, &self.content_blockstore)
                .await;
        } else {
            log!(
                "tomb-wasm: mount/sync()/{} - no changes to fs",
                self.bucket.id.to_string()
            );
        }

        log!(
            "tomb-wasm: mount/sync()/{} - pushing changes",
            self.bucket.id.to_string()
        );

        let root_cid = self
            .fs_metadata
            .as_ref()
            .unwrap()
            .root_cid(&self.metadata_blockstore)
            .await
            .expect("could not get root cid");
        let metadata_cid = self
            .fs_metadata
            .as_ref()
            .unwrap()
            .metadata_cid(&self.metadata_blockstore)
            .await
            .expect("could not get metadata cid");

        log!(
            "tomb-wasm: mount/sync()/{} - pushing metadata at version {}",
            self.bucket.id.to_string(),
            metadata_cid.to_string()
        );
        log!(format!(
            "tomb-wasm: mount/sync()/{} - pushing root at version {}",
            self.bucket.id,
            root_cid,
        ));
        // Assume that the metadata is always at least as big as the content
        let mut data_size = 0;
        if self.append {
            data_size = self.content_blockstore.data_size();
        }
        log!(
            "tomb-wasm: mount/sync()/{} - content size difference {data_size}",
            self.bucket.id.to_string(),
            metadata_cid.to_string(),
            data_size
        );
        let (metadata, storage_ticket) = Metadata::push(
            self.bucket.id,
            root_cid.to_string(),
            metadata_cid.to_string(),
            data_size,
            // This may lint as an error but it is not
            Cursor::new(self.metadata_blockstore.get_data()),
            &mut self.client,
        )
        .await
        .expect("could not push metadata");

        assert_eq!(metadata.metadata_cid, metadata_cid.to_string());
        assert_eq!(metadata.root_cid, root_cid.to_string());
        let metadata_id = metadata.id;
        self.metadata = Some(metadata);

        match storage_ticket {
            Some(storage_ticket) => {
                log!(
                    "tomb-wasm: mount/sync()/ - storage ticket returned",
                    self.bucket.id.to_string()
                );

<<<<<<< HEAD
                storage_ticket
                    .clone()
                    .create_grant(&mut self.client)
                    .await
                    .map_err(|err| TombWasmError(format!("unable to register storage ticket: {err}")))?;
=======
                if let Err(err) = storage_ticket.clone().create_grant(&mut self.client).await {
                    let err_msg = format!("{:?}", err);
                    log!("tomb-wasm: mount/sync() - failed to register storage ticket: {}", err_msg);
                }
>>>>>>> 2a21ea72

                let content = Cursor::new(self.metadata_blockstore.get_data());
                storage_ticket
                    .clone()
                    .upload_content(metadata_id, content, &mut self.client)
                    .await
                    .map_err(|err| TombWasmError(format!("unable to upload data to distribution service: {err}")))?;
            }
            None => {
                log!(format!(
                    "tomb-wasm: mount/sync()/{} - no storage ticket returned no content to upload",
                    self.bucket.id,
                ));
            }
        }

        self.dirty = false;
        self.append = false;

        log!(format!("tomb-wasm: mount/sync()/{} - synced", self.bucket.id.to_string()));

        Ok(())
    }

    /// Unlock the current fs_metadata
    pub async fn unlock(&mut self, key: &EcEncryptionKey) -> Result<(), TombWasmError> {
        log!(format!("tomb-wasm: mount/unlock()/{}", self.bucket.id));

        // Check if the bucket is already unlocked
        if !self.locked() {
            return Ok(());
        }

        log!(format!(
            "tomb-wasm: mount/unlock()/{} - unlocking",
            self.bucket.id,
        ));

        // Get the metadata
        let fs_metadata = FsMetadata::unlock(key, &self.metadata_blockstore)
            .await
            .map_err(|err| TombWasmError(format!("could not unlock fs metadata: {err}")))?;

        log!(format!(
            "tomb-wasm: mount/unlock()/{} - checking versioning",
            self.bucket.id,
        ));

        let metadata_cid = fs_metadata
            .metadata_cid(&self.metadata_blockstore)
            .await
            .map_err(|err| TombWasmError(format!("unable to retrieve metadata CID: {err}")))?;

        let root_cid = fs_metadata
            .root_cid(&self.metadata_blockstore)
            .await
            .map_err(|err| TombWasmError(format!("unable to retrieve root CID: {err}")))?;

        let metadata = self.metadata.as_ref().unwrap();

        assert_eq!(metadata_cid.to_string(), metadata.metadata_cid);
        assert_eq!(root_cid.to_string(), metadata.root_cid);

        log!(format!(
            "tomb-wasm: mount/unlock()/{} - unlocked",
            self.bucket.id,
        ));

        self.locked = false;
        self.fs_metadata = Some(fs_metadata);

        Ok(())
    }
}

#[wasm_bindgen]
impl WasmMount {
    /// Returns whether or not the bucket is locked
    pub fn locked(&self) -> bool {
        self.locked
    }

    /// Returns whether or not the bucket is dirty
    /// - when a file or dir is changed
    pub fn dirty(&self) -> bool {
        self.dirty
    }

    /// Ls the bucket at a path
    /// # Arguments
    /// * `path_segments` - The path to ls (as an Array)
    /// # Returns
    /// The an Array of objects in the form of:
    /// This is an instance of
    /// ```json
    /// [
    /// 0.{
    ///    "name": "string",
    ///   "entry_type": "string", (file | dir)
    ///  "metadata": {
    ///    "created": 0,
    ///   "modified": 0,
    ///  "size": 0,
    /// "cid": "string"
    /// }
    /// ]
    /// # Errors
    /// * `Bucket is locked` - If the bucket is locked
    pub async fn ls(&mut self, path_segments: Array) -> JsResult<Array> {
        // Read the array as a Vec<String>
        let path_segments = path_segments
            .iter()
            .map(|s| s.as_string().unwrap())
            .collect::<Vec<String>>();

        log!(
            "tomb-wasm: mount/ls/{}/{}",
            self.bucket.id.to_string(),
            &path_segments.join("/")
        );

        if self.locked() {
            return Err(TombWasmError("unable to list directory contents of a locked bucket".to_string()).into());
        };

        log!(format!(
            "tomb-wasm: mount/ls/{}/{} - getting entries",
            self.bucket.id,
            &path_segments.join("/")
        ));

        // Get the entries
        let fs_metadata_entries = self
            .fs_metadata
            .as_ref()
            .unwrap()
            .ls(path_segments, &self.metadata_blockstore)
            .await
            .map_err(|err| TombWasmError(format!("could not list directory entries: {err}")))?;

        log!(format!(
            "tomb-wasm: mount/ls/{} - mapping entries",
            self.bucket.id,
        ));

        // Map the entries back to JsValues
        fs_metadata_entries
            .iter()
            .map(|entry| {
                let wasm_fs_metadata_entry = WasmFsMetadataEntry::from(entry.clone());
                JsValue::try_from(wasm_fs_metadata_entry)
                    .map_err(|err| TombWasmError(format!("unable to convert directory entries to JS objects: {err:?}")).into())
            })
            .collect()
    }

    /// Mkdir
    /// # Arguments
    /// * `path_segments` - The path to mkdir (as an Array)
    /// # Returns
    /// Promise<void> in js speak
    /// # Errors
    /// * `Bucket is locked` - If the bucket is locked
    /// * `Could not mkdir` - If the mkdir fails
    /// * `Could not sync` - If the sync fails
    pub async fn mkdir(&mut self, path_segments: Array) -> JsResult<()> {
        // Read the array as a Vec<String>
        let path_segments = path_segments
            .iter()
            .map(|s| s.as_string().unwrap())
            .collect::<Vec<String>>();

        log!(
            "tomb-wasm: mount/mkdir/{}/{}",
            self.bucket.id.to_string(),
            &path_segments.join("/")
        );

        if self.locked() {
            panic!("Bucket is locked");
        };

        log!(
            "tomb-wasm: mount/mkdir/{}/{} - mkdir",
            self.bucket.id.to_string(),
            &path_segments.join("/")
        );
        self.fs_metadata
            .as_mut()
            .unwrap()
            .mkdir(path_segments, &self.metadata_blockstore)
            .await
            .expect("could not mkdir");

        log!(
            "tomb-wasm: mount/mkdir/{}/{} - dirty, syncing changes",
            self.bucket.id.to_string()
        );
        self.dirty = true;
        self.sync().await.expect("could not sync");

        // Ok
        Ok(())
    }

    /// Add a file
    /// # Arguments
    /// * `path_segments` - The path to add to (as an Array)
    /// * `content_buffer` - The content to add (as an ArrayBuffer)
    /// # Returns
    /// Promise<void> in js speak
    /// # Errors
    /// * `Bucket is locked` - If the bucket is locked
    /// * `Could not add` - If the add fails
    /// * `Could not sync` - If the sync fails
    pub async fn add(&mut self, path_segments: Array, content_buffer: ArrayBuffer) -> JsResult<()> {
        // Read the array as a Vec<String>
        let path_segments = path_segments
            .iter()
            .map(|s| s.as_string().unwrap())
            .collect::<Vec<String>>();

        log!(
            "tomb-wasm: mount/add/{}/{}",
            self.bucket.id.to_string(),
            &path_segments.join("/")
        );

        if self.locked() {
            panic!("Bucket is locked");
        };

        let content = Uint8Array::new(&content_buffer).to_vec();

        self.fs_metadata
            .as_mut()
            .unwrap()
            .add(
                path_segments,
                content,
                &self.metadata_blockstore,
                &self.content_blockstore,
            )
            .await
            .expect("could not add");
        log!(
            "tomb-wasm: mount/add/{} - dirty, syncing changes",
            self.bucket.id.to_string()
        );
        self.dirty = true;
        self.append = true;
        self.sync().await.expect("could not sync");

        // Ok
        Ok(())
    }

    /// Read a file from a mounted bucket
    ///     Read / Download a File (takes a path to a file inside the bucket, not available for cold only buckets)
    ///     Allows reading at a version
    /// # Arguments
    /// * `path_segments` - The path to read from (as an Array)
    /// * `version` - The version to read from (optional)
    /// # Returns
    /// A Promise<ArrayBuffer> in js speak
    #[wasm_bindgen(js_name = readBytes)]
    pub async fn read_bytes(
        &mut self,
        path_segments: Array,
        _version: Option<String>,
    ) -> JsResult<ArrayBuffer> {
        // Read the array as a Vec<String>
        let path_segments = path_segments
            .iter()
            .map(|s| s.as_string().unwrap())
            .collect::<Vec<String>>();

        log!(
            "tomb-wasm: mount/read_bytes/{}/{}",
            self.bucket.id.to_string(),
            &path_segments.join("/")
        );

        if self.locked() {
            panic!("Bucket is locked");
        };

        let mut banyan_api_blockstore_client = self.client.clone();
        banyan_api_blockstore_client
            .with_remote(BLOCKSTORE_API_HOST)
            .expect("could not create blockstore client");
        let banyan_api_blockstore = BanyanApiBlockStore::from(banyan_api_blockstore_client);

        let vec = self
            .fs_metadata
            .as_mut()
            .unwrap()
            .read(
                path_segments,
                &self.metadata_blockstore,
                &banyan_api_blockstore,
            )
            .await
            .expect("could not read bytes");

        let bytes = vec.into_boxed_slice();
        let array = Uint8Array::from(&bytes[..]);
        Ok(array.buffer())
    }

    // TODO: Get metadata on node

    /// Mv a file or directory
    /// # Arguments
    /// * `from_path_segments` - The path to mv from (as an Array)
    /// * `to_path_segments` - The path to mv to (as an Array)
    /// # Returns
    /// Promise<void> in js speak
    /// # Errors
    /// * `Bucket is locked` - If the bucket is locked
    /// * `Could not mv` - If the mv fails, such as if the path does not exist in the bucket
    /// * `Could not sync` - If the sync fails
    pub async fn mv(&mut self, from_path_segments: Array, to_path_segments: Array) -> JsResult<()> {
        let from_path_segments = from_path_segments
            .iter()
            .map(|s| s.as_string().unwrap())
            .collect::<Vec<String>>();
        let to_path_segments = to_path_segments
            .iter()
            .map(|s| s.as_string().unwrap())
            .collect::<Vec<String>>();

        log!(
            "tomb-wasm: mount/mv/{}/{} => {}",
            self.bucket.id.to_string(),
            &from_path_segments.join("/"),
            &to_path_segments.join("/")
        );

        if self.locked() {
            panic!("Bucket is locked");
        };

        self.fs_metadata
            .as_mut()
            .unwrap()
            .mv(
                from_path_segments,
                to_path_segments,
                &self.metadata_blockstore,
            )
            .await
            .expect("could not mv");

        log!(
            "tomb-wasm: mount/mv/{} - dirty, syncing changes",
            self.bucket.id.to_string()
        );
        self.dirty = true;
        self.sync().await.expect("could not sync");

        // Ok
        Ok(())
    }

    /// Rm a file or directory
    /// # Arguments
    /// * `path_segments` - The path to rm (as an Array)
    /// # Returns
    /// Promise<void> in js speak
    /// # Errors
    /// * `Bucket is locked` - If the bucket is locked
    /// * `Could not rm` - If the rm fails
    /// * `Could not sync` - If the sync fails
    pub async fn rm(&mut self, path_segments: Array) -> JsResult<()> {
        let path_segments = path_segments
            .iter()
            .map(|s| s.as_string().unwrap())
            .collect::<Vec<String>>();

        log!(
            "tomb-wasm: mount/rm/{}/{}",
            self.bucket.id.to_string(),
            &path_segments.join("/")
        );

        if self.locked() {
            panic!("Bucket is locked");
        };

        self.fs_metadata
            .as_mut()
            .unwrap()
            .rm(path_segments, &self.metadata_blockstore)
            .await
            .expect("could not rm");

        log!(
            "tomb-wasm: mount/rm/{} - dirty, syncing changes",
            self.bucket.id.to_string()
        );
        self.dirty = true;
        self.sync().await.expect("could not sync");

        // Ok
        Ok(())
    }

    // TODO: migrate betwen mounts

    // TODO: Attaching approved keys to the metadata push
    /// Share with
    /// # Arguments
    /// * bucket_key_id - The id of the bucket key to share with
    /// # Returns
    /// Promise<void> in js speak
    /// # Errors
    /// * `could not read bucket key` - If the bucket key cannot be read (such as if it does not exist, or does not belong to the bucket)
    /// * `Bucket is locked` - If the bucket is locked
    /// * `could not share with` - If the share fails
    #[wasm_bindgen(js_name = shareWith)]
    pub async fn share_with(&mut self, bucket_key_id: String) -> JsResult<()> {
        log!(
            "tomb-wasm: mount/share_with/{}/{}",
            self.bucket.id.to_string(),
            bucket_key_id.clone()
        );
        let bucket_id = self.bucket.id;
        let bucket_key_id = uuid::Uuid::parse_str(&bucket_key_id).expect("Invalid bucket_key UUID");

        let bucket_key = BucketKey::read(bucket_id, bucket_key_id, &mut self.client)
            .await
            .expect("could not read bucket key");

        let recipient_key = &bucket_key.pem;
        log!(
            "tomb-wasm: mount/share_with/{} - importing key",
            recipient_key.clone()
        );
        let recipient_key = &EcPublicEncryptionKey::import(recipient_key.as_bytes())
            .await
            .expect("could not import key");

        if self.locked() {
            panic!("Bucket is locked");
        };

        self.fs_metadata
            .as_mut()
            .unwrap()
            .share_with(recipient_key, &self.metadata_blockstore)
            .await
            .expect("could not share with");

        log!(
            "tomb-wasm: mount/share_with/{} - dirty, syncing changes",
            self.bucket.id.to_string()
        );

        self.sync().await.expect("could not sync");

        // Ok
        Ok(())
    }

    /// Snapshot a mounted bucket
    /// # Returns
    /// A Promise<void> in js speak
    /// # Errors
    /// * "missing metadata" - If the metadata is missing
    /// * "could not snapshot" - If the snapshot fails
    #[wasm_bindgen(js_name = snapshot)]
    pub async fn snapshot(&mut self) -> JsResult<()> {
        log!("tomb-wasm: mount/snapshot/{}", self.bucket.id.to_string());
        // Get the bucket
        let metadata = self.metadata.as_ref();
        metadata
            .expect("missing metadata")
            .snapshot(&mut self.client)
            .await
            .expect("could not snapshot");
        // Ok
        Ok(())
    }

    /// Restore a mounted bucket
    /// # Arguments
    /// * `wasm_snapshot` - The snapshot to restore from
    /// # Returns
    /// A Promise<void> in js speak. Should update the mount to the version of the snapshot
    pub async fn restore(&mut self, wasm_snapshot: WasmSnapshot) -> JsResult<()> {
        log!(
            "tomb-wasm: mount/restore/{}/{}",
            self.bucket.id.to_string(),
            wasm_snapshot.id()
        );
        let snapshot = Snapshot::from(wasm_snapshot);
        snapshot
            .restore(&mut self.client)
            .await
            .expect("could not restore snapshot");

        Ok(())
    }
}<|MERGE_RESOLUTION|>--- conflicted
+++ resolved
@@ -303,18 +303,11 @@
                     self.bucket.id.to_string()
                 );
 
-<<<<<<< HEAD
                 storage_ticket
                     .clone()
                     .create_grant(&mut self.client)
                     .await
                     .map_err(|err| TombWasmError(format!("unable to register storage ticket: {err}")))?;
-=======
-                if let Err(err) = storage_ticket.clone().create_grant(&mut self.client).await {
-                    let err_msg = format!("{:?}", err);
-                    log!("tomb-wasm: mount/sync() - failed to register storage ticket: {}", err_msg);
-                }
->>>>>>> 2a21ea72
 
                 let content = Cursor::new(self.metadata_blockstore.get_data());
                 storage_ticket
