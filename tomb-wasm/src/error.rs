use std::error::Error;
use std::fmt::{self, Display, Formatter};

use wasm_bindgen::JsValue;

#[derive(Debug)]
<<<<<<< HEAD
#[non_exhaustive]
pub struct TombWasmError(pub String);
=======
pub struct TombWasmError(pub(crate) String);
>>>>>>> dca0fe70

impl Display for TombWasmError {
    fn fmt(&self, f: &mut Formatter<'_>) -> fmt::Result {
        write!(f, "tomm-wasm (unexpected error): {}", self.0)
    }
}

impl From<TombWasmError> for js_sys::Error {
    fn from(err: TombWasmError) -> Self {
        JsValue::from(err.0).into()
    }
}

impl Error for TombWasmError {}<|MERGE_RESOLUTION|>--- conflicted
+++ resolved
@@ -4,12 +4,7 @@
 use wasm_bindgen::JsValue;
 
 #[derive(Debug)]
-<<<<<<< HEAD
-#[non_exhaustive]
-pub struct TombWasmError(pub String);
-=======
 pub struct TombWasmError(pub(crate) String);
->>>>>>> dca0fe70
 
 impl Display for TombWasmError {
     fn fmt(&self, f: &mut Formatter<'_>) -> fmt::Result {
