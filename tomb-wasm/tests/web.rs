--- conflicted
+++ resolved
@@ -1,4 +1,3 @@
-/*
 //! Test suite for the Web and headless browsers.
 
 use std::convert::TryFrom;
@@ -160,6 +159,8 @@
     Ok(())
 }
 
+/*
+
 #[wasm_bindgen_test]
 async fn mkdir_remount() -> TombResult<()> {
     log!("tomb_wasm_test: create_bucket_mount_mkdir_remount_ls()");
@@ -308,29 +309,5 @@
     assert_eq!(fs_entry.name(), "zero-renamed.bin");
     assert_eq!(fs_entry.entry_type(), "file");
     Ok(())
-<<<<<<< HEAD
-}
-
-fn random_string(length: usize) -> String {
-    use rand::{thread_rng, Rng};
-    let mut rng = thread_rng();
-    let bytes = (0..length)
-        .map(|_| rng.sample(rand::distributions::Alphanumeric))
-        .collect();
-    String::from_utf8(bytes).unwrap()
-}
-
-async fn web_ec_key_pair(key_type: &str, uses: &[&str]) -> CryptoKeyPair {
-    let subtle = window().crypto().unwrap().subtle();
-    let params = web_sys::EcKeyGenParams::new(key_type, "P-384");
-    let usages = js_array(uses);
-    let promise = subtle
-        .generate_key_with_object(&params, true, &usages)
-        .unwrap();
-    let key_pair = wasm_bindgen_futures::JsFuture::from(promise).await.unwrap();
-    CryptoKeyPair::from(key_pair)
-}
-*/
-=======
-}
->>>>>>> 8ce89c97
+}
+*/