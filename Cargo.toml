[workspace]
members = [
    "dataprep",
    "dataprep-lib"
]
[workspace.package]
# All packages in the workspace will have the same version (for now)
<<<<<<< HEAD
version = "1.0.0"
=======
version = "0.1.1"
>>>>>>> 62111051
license = "MIT"
edition = "2021"
repository = "https://github.com/banyancomputer/dataprep"

[workspace.dependencies]
# Our core library -- is a dependency of the binary
dataprep-lib = { path = "dataprep-lib" }
# Dependencies
clap = { version = "4.0.32", features = ["derive"] }
anyhow = { version = "1", features = ["backtrace"] }
tokio = { version = "1.24", features = ["full", "io-util", "fs"]}
tokio-stream = { version = "0.1.11", features = ["fs"]}
jwalk = "0.8.1"
rand = "0.8.4"
serde ={version= "1.0.152", features = ["derive"]}
serde_json = { version = "1.0.72", features = ["std"]}
futures = "0.3.0"
# Dev dependencies
fs_extra = "1.3.0"
fake-file = "0.1.0"
lazy_static = "1.4"
criterion = {version = "0.4.0", features = ["async_tokio"]}
dir-assert = { git = "https://github.com/banyancomputer/dir-assert.git", branch = "non-utf8" }
zstd = "0.12.3"
fclones = "0.30.0"
base64 = "0.21.0"
wnfs = { git = "https://github.com/banyancomputer/rs-wnfs", branch = "laudiacay/refactor-blockstore" }
chrono = { version = "0.4", default-features = false, features = ["clock", "std"] }

[patch]

[profile.dev]
split-debuginfo = "unpacked"

[profile.release]<|MERGE_RESOLUTION|>--- conflicted
+++ resolved
@@ -5,11 +5,7 @@
 ]
 [workspace.package]
 # All packages in the workspace will have the same version (for now)
-<<<<<<< HEAD
-version = "1.0.0"
-=======
 version = "0.1.1"
->>>>>>> 62111051
 license = "MIT"
 edition = "2021"
 repository = "https://github.com/banyancomputer/dataprep"
