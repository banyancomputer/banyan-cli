[workspace]
members = [
    "tomb",
    "tomb-common",
    "tomb-wasm"
]
resolver = "2"

[workspace.package]
# All packages in the workspace will have the same version (for now)
version = "1.1.0"
edition = "2021"

# Cargo publication necessities
license = "MIT"
description = "tomb compresses and encrypts data for Filecoin"
homepage = "https://banyan.computer"
repository = "https://github.com/banyancomputer/tomb"
readme = "README.md"

# Cargo publication optionals
categories = [
  "compression",
  "cryptography",
  "encoding",
  "filesystem"
]
keywords = [
    "decentralization",
    "filecoin",
    "ipfs",
    "storage"
]

[workspace.dependencies]
anyhow = { version = "^1", features = ["backtrace"] }
blake3 = "^1"
chrono = { version = "^0.4", default-features = false, features = ["clock", "std"] }
clap = { version = "^4", features = ["derive"] }
criterion = { version = "^0.4", features = ["async_tokio"] }
dir-assert = { git = "https://github.com/banyancomputer/dir-assert.git", branch = "non-utf8", version = "^0.2" }
fake-file = "^0.1"
fs_extra = "^1"
jwalk = "^0.8"
lazy_static = "^1"
lz4_flex = "^0.11"
rand = "^0.8"
reqwest = { version = "^0.11", features = ["blocking", "multipart", "json", "stream"] }
serde_json = { version = "^1", features = ["std"]}
serde = {version= "^1", features = ["derive"]}
<<<<<<< HEAD
tokio = { version = "^1", features = ["io-util", "fs", "rt", "net", "macros"], default-features = false }
=======
tokio = { version = "^1", features = ["full", "io-util", "fs"]}
>>>>>>> a52bf9fd
tomb-crypt = { git = "https://github.com/banyancomputer/tomb-crypt", branch = "main", version = "^0.1" }

# For local dev if needed..
#wnfs = { path = "../rs-wnfs/wnfs" }
wnfs = { git = "https://github.com/banyancomputer/rs-wnfs", branch = "main", version = "0.1.20" }

[profile.dev]
split-debuginfo = "unpacked"

[profile.release]
lto = true<|MERGE_RESOLUTION|>--- conflicted
+++ resolved
@@ -48,11 +48,7 @@
 reqwest = { version = "^0.11", features = ["blocking", "multipart", "json", "stream"] }
 serde_json = { version = "^1", features = ["std"]}
 serde = {version= "^1", features = ["derive"]}
-<<<<<<< HEAD
-tokio = { version = "^1", features = ["io-util", "fs", "rt", "net", "macros"], default-features = false }
-=======
 tokio = { version = "^1", features = ["full", "io-util", "fs"]}
->>>>>>> a52bf9fd
 tomb-crypt = { git = "https://github.com/banyancomputer/tomb-crypt", branch = "main", version = "^0.1" }
 
 # For local dev if needed..
