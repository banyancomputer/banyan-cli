--- conflicted
+++ resolved
@@ -48,11 +48,7 @@
 
 # Dependencies that must exist independent of architecture
 [dependencies]
-<<<<<<< HEAD
-anyhow = { version = "^1", features = ["backtrace"] }
 base64 = { version = "^0.21" }
-=======
->>>>>>> d132bcee
 async-recursion = { version = "^1" }
 async-trait = { version = "^0.1" }
 blake3 = { version = "^1" }
