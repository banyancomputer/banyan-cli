--- conflicted
+++ resolved
@@ -48,12 +48,9 @@
 
 # Dependencies that must exist independent of architecture
 [dependencies]
-<<<<<<< HEAD
 tracing = { version = "^0.1" }
 tracing-subscriber = { version = "^0.3", features = ["env-filter", "fmt", "time"] }
-=======
 base64 = { version = "^0.21" }
->>>>>>> aeafe181
 async-recursion = { version = "^1" }
 async-trait = { version = "^0.1" }
 blake3 = { version = "^1" }
