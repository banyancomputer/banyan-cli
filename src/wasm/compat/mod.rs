--- conflicted
+++ resolved
@@ -223,17 +223,11 @@
         bucket_type: String,
         initial_bucket_key_pem: String,
     ) -> TombResult<WasmBucket> {
-<<<<<<< HEAD
         debug!("tomb-wasm: create_bucket()");
-        let storage_class = StorageClass::from_str(&storage_class).expect("Invalid storage class");
-        let bucket_type = BucketType::from_str(&bucket_type).expect("Invalid bucket type");
-=======
-        log!("tomb-wasm: create_bucket()");
         let storage_class = StorageClass::from_str(&storage_class)
             .map_err(|_| TombWasmError::new("invalid storage class"))?;
         let bucket_type = BucketType::from_str(&bucket_type)
             .map_err(|_| TombWasmError::new("invalid drive type"))?;
->>>>>>> fb6883b3
         // Call the API
         let (bucket, _bucket_key) = Bucket::create(
             name,
@@ -257,14 +251,9 @@
     /// The WasmBucketKey that was created
     #[wasm_bindgen(js_name = createBucketKey)]
     pub async fn create_bucket_key(&mut self, bucket_id: String) -> TombResult<WasmBucketKey> {
-<<<<<<< HEAD
         debug!("tomb-wasm: create_bucket_key()");
-        let bucket_id = Uuid::parse_str(&bucket_id).unwrap();
-=======
-        log!("tomb-wasm: create_bucket_key()");
         let bucket_id =
             Uuid::parse_str(&bucket_id).map_err(to_wasm_error_with_msg("parse UUID"))?;
->>>>>>> fb6883b3
 
         // Load the EcEncryptionKey
         let key = EcEncryptionKey::generate()
@@ -362,31 +351,21 @@
         debug!("tomb-wasm: mount / {}", &bucket_id);
 
         // Parse the bucket id
-<<<<<<< HEAD
-        let bucket_id_uuid = Uuid::parse_str(&bucket_id).unwrap();
-        debug!("tomb-wasm: mount / {} / reading key pair", &bucket_id);
-=======
         let bucket_id_uuid =
             Uuid::parse_str(&bucket_id).map_err(to_wasm_error_with_msg("parse UUID"))?;
-        log!(format!(
+        debug!(
             "tomb-wasm: mount / {} / reading key pair",
             &bucket_id
-        ));
->>>>>>> fb6883b3
+        );
 
         // Load the EcEncryptionKey
         let key = EcEncryptionKey::import(encryption_key_pem.as_bytes())
             .await
-<<<<<<< HEAD
-            .map_err(|err| TombWasmError(format!("Unable to import encryption key: {err}")))?;
-        debug!("tomb-wasm: mount / {} / reading bucket", &bucket_id);
-=======
             .map_err(to_wasm_error_with_msg("import encryption key"))?;
-        log!(format!(
+        debug!(
             "tomb-wasm: mount / {} / reading bucket",
             &bucket_id
-        ));
->>>>>>> fb6883b3
+        );
 
         // Load the bucket
         let bucket: WasmBucket = Bucket::read(self.client(), bucket_id_uuid)
