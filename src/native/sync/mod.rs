mod local;
mod omni;
use crate::prelude::api::requests::core::buckets::metadata::push::PushMetadata;
// mod sync;
// mod error;
// pub(crate) use error::SyncError;
#[allow(unused_imports)]
// pub use sync::{determine_sync_state, sync_bucket, SyncState`};
// pub(crate) use error::SyncError;`
use crate::{
    api::{
        client::Client,
        error::ApiError,
        models::{
            bucket::{Bucket, BucketType, StorageClass},
            metadata::Metadata,
            storage_ticket::StorageTicket,
        },
        requests::staging::upload::content::UploadContent,
    },
    blockstore::{BanyanApiBlockStore, CarV2MemoryBlockStore, RootedBlockStore},
    filesystem::{FilesystemError, FsMetadata},
    native::{configuration::globalconfig::GlobalConfig, operations::restore, NativeError},
};
use colored::Colorize;
use futures_util::StreamExt;
pub use local::LocalBucket;
pub use omni::OmniBucket;
use std::{collections::BTreeSet, fmt::Display};
use tokio::io::AsyncWriteExt;
use tomb_crypt::prelude::{PrivateKey, PublicKey};
use wnfs::{common::BlockStore, libipld::Ipld};

/// Sync State
#[derive(Debug, Clone, PartialEq)]
pub enum SyncState {
    /// Initial / Default state
    Unknown,
    /// There is no remote correlate
    Unpublished,
    /// There is no local correlate
    Unlocalized,
    /// Local bucket is behind the remote
    Behind,
    /// Local and remote are congruent
    MetadataSynced,
    /// Local and remote are congruent
    AllSynced,
    /// Local bucket is ahead of the remote
    Ahead,
}

impl Display for SyncState {
    fn fmt(&self, f: &mut std::fmt::Formatter<'_>) -> std::fmt::Result {
        let description = match self {
            SyncState::Unknown => "Unknown".red(),
            SyncState::Unpublished => "Drive does not exist remotely".red(),
            SyncState::Unlocalized => "Drive does not exist locally".red(),
            SyncState::Behind => "Drive is behind remote".red(),
            SyncState::MetadataSynced => "Metadata Synced; File System not reconstructed".blue(),
            SyncState::AllSynced => "Drive is in sync with remote".green(),
            SyncState::Ahead => "Drive is ahead of remote".red(),
        };

        f.write_fmt(format_args!("{}", description))
    }
}

impl OmniBucket {
    /// Determine the Sync State of an omni bucket
    pub async fn determine_sync_state(&mut self) -> Result<(), NativeError> {
        let bucket_id = match self.get_id() {
            Ok(bucket_id) => bucket_id,
            Err(err) => {
                info!("err: {}", err);
                self.sync_state = SyncState::Unpublished;
                return Ok(());
            }
        };

        // Grab the current remote Metadata, or return Unpublished if that operation fails
        let mut client = GlobalConfig::from_disk().await?.get_client().await?;
        let Ok(current_remote) = Metadata::read_current(bucket_id, &mut client).await else {
            self.sync_state = SyncState::Unpublished;
            return Ok(());
        };
        // Grab the local bucket, or return Unlocalized if unavailable
        if let Ok(local) = self.get_local() {
            let local_metadata_cid = local.metadata.get_root().map(|cid| cid.to_string());
            let local_content_cid = local.content.get_root().map(|cid| cid.to_string());
            // If the metadata root CIDs match
            if local_metadata_cid == Some(current_remote.metadata_cid) {
                // If the block is also persisted locally in content
                if local_content_cid == Some(current_remote.root_cid) {
                    self.sync_state = SyncState::AllSynced
                } else {
                    self.sync_state = SyncState::MetadataSynced;
                }
                Ok(())
            } else {
                let all_metadatas = Metadata::read_all(bucket_id, &mut client).await?;
                // If the current Metadata id exists in the list of remotely persisted ones
                if all_metadatas
                    .iter()
                    .any(|metadata| Some(metadata.metadata_cid.clone()) == local_metadata_cid)
                {
                    self.sync_state = SyncState::Behind;
                    Ok(())
                } else {
                    self.sync_state = SyncState::Ahead;
                    Ok(())
                }
            }
        } else {
            self.sync_state = SyncState::Unlocalized;
            Ok(())
        }
    }

    /// Sync
    #[allow(unused)]
    pub async fn sync_bucket(&mut self) -> Result<String, NativeError> {
        let mut global = GlobalConfig::from_disk().await?;
        let mut client = global.get_client().await?;
        match &self.sync_state {
            // Download the Bucket
            SyncState::Unlocalized | SyncState::Behind => {
                let current = Metadata::read_current(self.get_id()?, &mut client).await?;
                let mut byte_stream = current.pull(&mut client).await?;

                self.get_or_init_origin().await.ok();

                let mut buffer = <Vec<u8>>::new();
                // Write every chunk to it
                while let Some(chunk) = byte_stream.next().await {
                    tokio::io::copy(&mut chunk.map_err(ApiError::http)?.as_ref(), &mut buffer)
                        .await?;
                }
                // Attempt to create a CARv2 BlockStore from the data
                let metadata = CarV2MemoryBlockStore::try_from(buffer)?;
                // Grab the metadata file
                let mut metadata_file =
                    tokio::fs::File::create(&self.get_local()?.metadata.path).await?;
                metadata_file.write_all(&metadata.get_data()).await?;
                // Write that data out to the metadatas

                info!("{}", "<< METADATA RECONSTRUCTED >>".green());
                self.sync_state = SyncState::MetadataSynced;
                Ok(format!(
                    "{}",
                    "<< DATA STILL NOT DOWNLOADED; SYNC AGAIN >>".blue()
                ))
            }
            // Upload the Bucket
            SyncState::Unpublished | SyncState::Ahead => {
                let mut local = self.get_local()?;
                let wrapping_key = global.wrapping_key().await?;
                let fs = local.unlock_fs(&wrapping_key).await?;

                // If there is still no ID, that means the remote Bucket was never created
                if self.get_id().is_err() {
                    let public_key = wrapping_key.public_key()?;
                    let pem = String::from_utf8(public_key.export().await?)?;
                    let (remote, _) = Bucket::create(
                        local.name.clone(),
                        pem,
                        BucketType::Interactive,
                        StorageClass::Hot,
                        &mut client,
                    )
                    .await?;

                    self.set_remote(remote.clone());
                    local.remote_id = Some(remote.id);
                    global.update_config(&local)?;
                    self.set_local(local.clone());
                }

                // Extract variables or error
                let bucket_id = self.get_id()?;
                let local_content_cid = local
                    .content
                    .get_root()
                    .ok_or(FilesystemError::missing_metadata("root cid"))?;
                let local_metadata_cid = local
                    .metadata
                    .get_root()
                    .ok_or(FilesystemError::missing_metadata("metdata cid"))?;
                let delta = local.content.get_delta()?;

                // Push the metadata
                let (metadata, host, authorization) = Metadata::push(
                    bucket_id,
                    local_content_cid.to_string(),
                    local_metadata_cid.to_string(),
                    delta.data_size(),
                    fs.share_manager.public_fingerprints(),
                    local
                        .deleted_block_cids
                        .clone()
                        .iter()
                        .map(|v| v.to_string())
                        .collect(),
                    tokio::fs::File::open(&local.metadata.path).await?.into(),
                    &mut client,
                )
                .await?;

                // Empty the list of deleted blocks, now that it's the server's problem
                local.deleted_block_cids = BTreeSet::new();

<<<<<<< HEAD
            // Push the metadata
            let (metadata, host, authorization) = Metadata::push(
                PushMetadata {
                    bucket_id,
                    expected_data_size: delta.data_size(),
                    root_cid: local_content_cid.to_string(),
                    metadata_cid: local_metadata_cid.to_string(),
                    previous_cid: local.previous_cid.map(|cid| cid.to_string()),
                    valid_keys: fs.share_manager.public_fingerprints(),
                    deleted_block_cids: local
                        .deleted_block_cids
                        .clone()
                        .iter()
                        .map(|v| v.to_string())
                        .collect(),
                    metadata_stream: tokio::fs::File::open(&local.metadata.path).await?.into(),
                },
                client,
            )
            .await?;
=======
                if host.is_none() && authorization.is_none() {
                    local.storage_ticket = None;
                }
>>>>>>> daaccaec

                info!("Uploading your new data now...");

                let upload_result = match (host, authorization) {
                    // New storage ticket
                    (Some(host), Some(authorization)) => {
                        // Update the storage ticket locally and create grant
                        let storage_ticket = StorageTicket {
                            host,
                            authorization,
                        };
                        storage_ticket.create_grant(&mut client).await?;
                        local.storage_ticket = Some(storage_ticket.clone());
                        local
                            .content
                            .upload(storage_ticket.host, metadata.id, &mut client)
                            .await
                    }
                    // Already granted, still upload
                    (Some(host), None) => {
                        local.content.upload(host, metadata.id, &mut client).await
                    }
                    // No uploading required
                    _ => {
                        global.update_config(&local)?;
                        self.set_local(local);
                        return Ok("METADATA PUSHED; NO CONTENT PUSH NEEDED".to_string());
                    }
                };

                global.update_config(&local)?;
                self.set_local(local);

                match upload_result {
                    // Upload succeeded
                    Ok(()) => {
                        self.sync_state = SyncState::AllSynced;
                        Metadata::read_current(bucket_id, &mut client)
                            .await
                            .map(|new_metadata| {
                                format!(
                                    "{}\n{}",
                                    "<< SUCCESSFULLY UPLOADED METADATA & CONTENT >>".green(),
                                    new_metadata
                                )
                            })
                            .map_err(NativeError::api)
                    }
                    // Upload failed
                    Err(_) => Ok(format!(
                        "{}\n{}\n{}\n",
                        "<< FAILED TO PUSH CONTENT >>".red(),
                        "<< SUCCESSFULLY PUSHED PENDING METADATA >>".green(),
                        metadata
                    )),
                }
            }
            // Reconstruct the Bucket locally
            SyncState::MetadataSynced => {
                let local = self.get_local()?;
                let api_blockstore_client = client.clone();
                let mut api_blockstore = BanyanApiBlockStore::from(api_blockstore_client);
                let metadata_root_cid = local
                    .metadata
                    .get_root()
                    .ok_or(FilesystemError::missing_metadata("root cid"))?;
                let mut cids = BTreeSet::new();
                cids.insert(metadata_root_cid);
                api_blockstore.find_cids(cids).await?;
                // If getting a block is an error
                if api_blockstore.get_block(&metadata_root_cid).await.is_err() {
                    // Grab storage host
                    let storage_host = local
                        .clone()
                        .storage_ticket
                        .map(|ticket| ticket.host)
                        .ok_or(NativeError::custom_error(
                            "unable to determine storage host",
                        ))?;
                    // Get authorization
                    let authorization = self.get_remote()?.get_grants_token(&mut client).await?;
                    // Create a grant for this Client so that future BlockStore calls will succeed
                    let storage_ticket = StorageTicket {
                        host: storage_host,
                        authorization,
                    };
                    storage_ticket.create_grant(&mut client).await?;
                }

                // Open the FileSystem
                let fs = FsMetadata::unlock(&global.wrapping_key().await?, &local.metadata).await?;
                // Reconstruct the data on disk
                let restoration_result = restore::pipeline(self.clone()).await;
                // If we succeed at reconstructing
                if restoration_result.is_ok() {
                    // Save the metadata in the content store as well
                    let metadata_cid = local.metadata.get_root().unwrap();
                    let ipld = local
                        .metadata
                        .get_deserializable::<Ipld>(&metadata_cid)
                        .await
                        .map_err(Box::from)?;
                    let content_cid = local
                        .content
                        .put_serializable(&ipld)
                        .await
                        .map_err(Box::from)?;
                    local.content.set_root(&content_cid);
                    assert_eq!(metadata_cid, content_cid);
                    // We're now all synced up
                    self.sync_state = SyncState::AllSynced;
                }

                info!("{self}");
                restoration_result
            }
            SyncState::AllSynced => Ok(format!(
                "{}",
                "This Bucket data is already synced :)".green()
            )),
            SyncState::Unknown => {
                self.determine_sync_state().await?;
                Ok(format!(
                    "{}",
                    format!("<< SYNC STATE UPDATED TO {:?} >>", self.sync_state).blue()
                ))
            }
        }
    }
}<|MERGE_RESOLUTION|>--- conflicted
+++ resolved
@@ -190,18 +190,21 @@
 
                 // Push the metadata
                 let (metadata, host, authorization) = Metadata::push(
-                    bucket_id,
-                    local_content_cid.to_string(),
-                    local_metadata_cid.to_string(),
-                    delta.data_size(),
-                    fs.share_manager.public_fingerprints(),
-                    local
-                        .deleted_block_cids
-                        .clone()
-                        .iter()
-                        .map(|v| v.to_string())
-                        .collect(),
-                    tokio::fs::File::open(&local.metadata.path).await?.into(),
+                    PushMetadata {
+                        bucket_id,
+                        expected_data_size: delta.data_size(),
+                        root_cid: local_content_cid.to_string(),
+                        metadata_cid: local_metadata_cid.to_string(),
+                        previous_cid: local.previous_cid.map(|cid| cid.to_string()),
+                        valid_keys: fs.share_manager.public_fingerprints(),
+                        deleted_block_cids: local
+                            .deleted_block_cids
+                            .clone()
+                            .iter()
+                            .map(|v| v.to_string())
+                            .collect(),
+                        metadata_stream: tokio::fs::File::open(&local.metadata.path).await?.into(),
+                    },
                     &mut client,
                 )
                 .await?;
@@ -209,32 +212,9 @@
                 // Empty the list of deleted blocks, now that it's the server's problem
                 local.deleted_block_cids = BTreeSet::new();
 
-<<<<<<< HEAD
-            // Push the metadata
-            let (metadata, host, authorization) = Metadata::push(
-                PushMetadata {
-                    bucket_id,
-                    expected_data_size: delta.data_size(),
-                    root_cid: local_content_cid.to_string(),
-                    metadata_cid: local_metadata_cid.to_string(),
-                    previous_cid: local.previous_cid.map(|cid| cid.to_string()),
-                    valid_keys: fs.share_manager.public_fingerprints(),
-                    deleted_block_cids: local
-                        .deleted_block_cids
-                        .clone()
-                        .iter()
-                        .map(|v| v.to_string())
-                        .collect(),
-                    metadata_stream: tokio::fs::File::open(&local.metadata.path).await?.into(),
-                },
-                client,
-            )
-            .await?;
-=======
                 if host.is_none() && authorization.is_none() {
                     local.storage_ticket = None;
                 }
->>>>>>> daaccaec
 
                 info!("Uploading your new data now...");
 
